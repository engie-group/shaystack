<component name="ProjectRunConfigurationManager">
    <configuration default="false" name="repl_db" type="PythonConfigurationType" factoryName="Python"
                   nameIsGenerated="true">
        <module name="haystack-api"/>
        <option name="INTERPRETER_OPTIONS" value=""/>
        <option name="PARENT_ENVS" value="true"/>
<<<<<<< HEAD
=======
        <envs>
            <env name="PYTHONUNBUFFERED" value="1"/>
            <env name="HAYSTACK_PROVIDER" value="shaystack.providers.sql"/>
        </envs>
>>>>>>> 8dcfeedb
        <option name="SDK_HOME" value=""/>
        <option name="WORKING_DIRECTORY" value="$PROJECT_DIR$/tests"/>
        <option name="IS_MODULE_SDK" value="true"/>
        <option name="ADD_CONTENT_ROOTS" value="true"/>
        <option name="ADD_SOURCE_ROOTS" value="true"/>
        <EXTENSION ID="PythonCoverageRunConfigurationExtension" runner="coverage.py"/>
        <EXTENSION ID="net.ashald.envfile">
            <option name="IS_ENABLED" value="false"/>
            <option name="IS_SUBST" value="false"/>
            <option name="IS_PATH_MACRO_SUPPORTED" value="false"/>
            <option name="IS_IGNORE_MISSING_FILES" value="false"/>
            <option name="IS_ENABLE_EXPERIMENTAL_INTEGRATIONS" value="false"/>
            <ENTRIES>
                <ENTRY IS_ENABLED="true" PARSER="runconfig"/>
            </ENTRIES>
        </EXTENSION>
        <option name="SCRIPT_NAME" value="$PROJECT_DIR$/shaystack/providers/repl_db.py"/>
        <option name="PARAMETERS" value=""/>
        <option name="SHOW_COMMAND_LINE" value="true"/>
        <option name="EMULATE_TERMINAL" value="false"/>
        <option name="MODULE_MODE" value="false"/>
        <option name="REDIRECT_INPUT" value="false"/>
        <option name="INPUT_FILE" value=""/>
        <method v="2"/>
    </configuration>
</component><|MERGE_RESOLUTION|>--- conflicted
+++ resolved
@@ -4,13 +4,10 @@
         <module name="haystack-api"/>
         <option name="INTERPRETER_OPTIONS" value=""/>
         <option name="PARENT_ENVS" value="true"/>
-<<<<<<< HEAD
-=======
         <envs>
             <env name="PYTHONUNBUFFERED" value="1"/>
             <env name="HAYSTACK_PROVIDER" value="shaystack.providers.sql"/>
         </envs>
->>>>>>> 8dcfeedb
         <option name="SDK_HOME" value=""/>
         <option name="WORKING_DIRECTORY" value="$PROJECT_DIR$/tests"/>
         <option name="IS_MODULE_SDK" value="true"/>
