#!/usr/bin/env make
SHELL=/bin/bash
.SHELLFLAGS = -e -c
.ONESHELL:
MAKEFLAGS += --no-print-directory

ifeq ($(shell (( $(shell echo "$(MAKE_VERSION)" | sed -e 's@^[^0-9]*\([0-9]\+\).*@\1@') >= 4 )) || echo 1),1)
$(error Bad make version, please install make >= 4 ($(MAKE_VERSION)))
endif

# You can change the password in .env
PRJ?=shaystack
HAYSTACK_PROVIDER?=shaystack.providers.db
HAYSTACK_DB?=sample/carytown.zinc
REFRESH=15
USE_OKTA?=N
AWS_PROFILE?=default
AWS_REGION?=eu-west-3
AWS_CLUSTER_NAME=haystack
HAYSTACK_INTERFACE=
AWS_STAGE?=$(STAGE)
LOGLEVEL?=WARNING
PG_PASSWORD?=password
PGADMIN_USER?=$(USER)@domain.com
PGADMIN_PASSWORD?=password
MYSQL_USER?=mysql
MYSQL_PASSWORD?=password
TLS_VERIFY=False
TERM?=dumb

# Default parameter for make [aws-]api-read
READ_PARAMS?=?filter=his&limit=5
# Default parameter for make [aws-]api-hisRead
HISREAD_PARAMS?=?id=@id1

# Override project variables
ifneq (,$(wildcard .env))
include .env
endif


PYTHON_SRC=$(shell find . -name '*.py')
PYTHON_VERSION?=3.7
PRJ_PACKAGE:=$(PRJ)
VENV ?= $(PRJ)
CONDA ?=conda
CONDA_PYTHON_EXE?=/opt/conda/bin/conda
CONDA_EXE?=$(shell which conda)
CONDA_BASE:=$(shell $(CONDA_EXE) info --base || '/opt/conda')
CONDA_PACKAGE:=$(CONDA_PREFIX)/lib/python$(PYTHON_VERSION)/site-packages
CONDA_PYTHON:=$(CONDA_PREFIX)/bin/python
CONDA_ARGS?=
GIT_CLONE_URL=$(shell git remote get-url origin)
FLASK_DEBUG?=1
STAGE=dev
AWS_STAGE?=$(STAGE)
ZAPPA_ENV=zappa_venv
DOCKER_REPOSITORY=$(USER)
PORT?=3000
INPUT_NETWORK?=localhost
HOST_API?=localhost
COOKIE_SECRET_KEY?=2d1a12a6-3232-4328-9365-b5b65e64a68f
TWINE_USERNAME?=__token__
SIGN_IDENTITY?=$(USER)

PIP_PACKAGE:=$(CONDA_PACKAGE)/$(PRJ_PACKAGE).egg-link

AWS_API_HOME=$(shell zappa status $(AWS_STAGE) --json | jq -r '."API Gateway URL"')

# For minio
MINIO_HOME=$(HOME)/.minio
AWS_ACCESS_KEY=$(shell aws configure --profile $(AWS_PROFILE) get aws_access_key_id)
AWS_SECRET_KEY=$(shell aws configure --profile $(AWS_PROFILE) get aws_secret_access_key)

# Export all project variables
export PRJ
export HAYSTACK_PROVIDER
export HAYSTACK_DB
export LOGLEVEL
export AWS_PROFILE
export AWS_REGION
export PYTHON_VERSION
export READ_PARAMS
export HISREAD_PARAMS
export FLASK_DEBUG
export COOKIE_SECRET_KEY
export PYTHON_VERSION
export TLS_VERIFY
export TWINE_USERNAME
export HAYSTACK_INTERFACE

# Calculate the make extended parameter
# Keep only the unknown target
#ARGS = `ARGS="$(filter-out $@,$(MAKECMDGOALS))" && echo $${ARGS:-${1}}`
# Hack to ignore unknown target. May be used to calculate parameters
#%:
#	@:

define BROWSER
	python -c '
	import os, sys, webbrowser
	from urllib.request import pathname2url

	webbrowser.open("file://" + pathname2url(os.path.abspath(sys.argv[1])), autoraise=True)
	sys.exit(0)
	'
endef

CHECK_VENV=if [[ $(VENV) != "$(CONDA_DEFAULT_ENV)" ]] ; \
  then ( echo -e "$(green)Use: $(cyan)conda activate $(VENV)$(green) before using $(cyan)make$(normal)"; exit 1 ) ; fi

ACTIVATE_VENV=source $(CONDA_BASE)/etc/profile.d/conda.sh && conda activate $(VENV) $(CONDA_ARGS)
DEACTIVATE_VENV=source $(CONDA_BASE)/etc/profile.d/conda.sh && conda deactivate

VALIDATE_VENV?=$(CHECK_VENV)

ifneq ($(TERM),)
normal:=$(shell tput sgr0)
bold:=$(shell tput bold)
red:=$(shell tput setaf 1)
green:=$(shell tput setaf 2)
yellow:=$(shell tput setaf 3)
blue:=$(shell tput setaf 4)
purple:=$(shell tput setaf 5)
cyan:=$(shell tput setaf 6)
white:=$(shell tput setaf 7)
gray:=$(shell tput setaf 8)
endif

.PHONY: help
.DEFAULT: help

## Print all majors target
help:
	@echo "$(bold)Available rules:$(normal)"
	echo
	sed -n -e "/^## / { \
		h; \
		s/.*//; \
		:doc" \
		-e "H; \
		n; \
		s/^## //; \
		t doc" \
		-e "s/:.*//; \
		G; \
		s/\\n## /---/; \
		s/\\n/ /g; \
		p; \
	}" ${MAKEFILE_LIST} \
	| LC_ALL='C' sort --ignore-case \
	| awk -F '---' \
		-v ncol=$$(tput cols) \
		-v indent=20 \
		-v col_on="$$(tput setaf 6)" \
		-v col_off="$$(tput sgr0)" \
	'{ \
		printf "%s%*s%s ", col_on, -indent, $$1, col_off; \
		n = split($$2, words, " "); \
		line_length = ncol - indent; \
		for (i = 1; i <= n; i++) { \
			line_length -= length(words[i]) + 1; \
			if (line_length <= 0) { \
				line_length = ncol - indent - length(words[i]) - 1; \
				printf "\n%*s ", -indent, " "; \
			} \
			printf "%s ", words[i]; \
		} \
		printf "\n"; \
	}' \
	| more $(shell test $(shell uname) = Darwin && echo '--no-init --raw-control-chars')

	echo -e "Use '$(cyan)make -jn ...$(normal)' for Parallel run"
	echo -e "Use '$(cyan)make -B ...$(normal)' to force the target"
	echo -e "Use '$(cyan)make -n ...$(normal)' to simulate the build"


# --------------------------- Info
## Print all URL
info: api url-pg aws-api

conda-info:
	conda info


.PHONY: dump-*
# Tools to dump makefile variable (make dump-AWS_API_HOME)
dump-%:
	@if [ "${${*}}" = "" ]; then
		echo "Environment variable $* is not set";
		exit 1;
	else
		echo "$*=${${*}}";
	fi

## Print project variables
dump-params:
	@echo -e "$(green)HAYSTACK_PROVIDER=$(HAYSTACK_PROVIDER)$(normal)"
	echo -e "$(green)HAYSTACK_DB=$(HAYSTACK_DB)$(normal)"
	echo -e "$(green)AWS_PROFILE=$(AWS_PROFILE)$(normal)"
	echo -e "$(green)STAGE=$(STAGE)$(normal)"
	echo -e "$(green)PORT=$(PORT)$(normal)"
	echo -e "$(green)PIP_INDEX_URL=$(PIP_INDEX_URL)$(normal)"
	echo -e "$(green)PIP_EXTRA_INDEX_URL=$(PIP_EXTRA_INDEX_URL)$(normal)"
	echo -e "$(green)READ_PARAMS=$${READ_PARAMS}$(normal)"
	echo -e "$(green)HISREAD_PARAMS=$${HISREAD_PARAMS}$(normal)"

.PHONY: shell bash env
# Start a child shell
shell bash zsh:
	@$(SHELL)

env:
	env

# -------------------------------------- GIT
.env:
	@touch .env

.git/config: | .git .git/hooks/pre-push # Configure git
	@git config --local core.autocrlf input
	# Set tabulation to 4 when use 'git diff'
	git config --local core.page 'less -x4'
	git config --local push.followTags true

# Rule to add a validation before pushing in master branch.
# Use FORCE=y git push to override this validation.
.git/hooks/pre-push: | .git
	@# Add a hook to validate the project before a git push
	cat >>.git/hooks/pre-push <<PRE-PUSH
	#!/usr/bin/env sh
	# Validate the project before a push
	if test -t 1; then
		ncolors=$$(tput colors)
		if test -n "\$$ncolors" && test \$$ncolors -ge 8; then
			normal="\$$(tput sgr0)"
			red="\$$(tput setaf 1)"
	        green="\$$(tput setaf 2)"
			yellow="\$$(tput setaf 3)"
		fi
	fi
	branch="\$$(git branch | grep \* | cut -d ' ' -f2)"
	if [ "\$${branch}" = "master" ] || [[ "\$${branch}" = release/* ]] && [ "\$${FORCE}" != y ] ; then
		printf "\$${green}Validate the project before push the commit... (\$${yellow}make validate\$${green})\$${normal}\n"
		make validate
		ERR=\$$?
		if [ \$${ERR} -ne 0 ] ; then
			printf "\$${red}'\$${yellow}make validate\$${red}' failed before git push.\$${normal}\n"
			printf "Use \$${yellow}FORCE=y git push\$${normal} to force.\n"
			exit \$${ERR}
		fi
	fi
	PRE-PUSH
	chmod +x .git/hooks/pre-push

fetch:
	@git fetch

pull:
	@git pull

## Push the source code to git and the tag simultaneously
push:
	@git push --atomic origin develop $(shell git describe --tag)

# -------------------------------------- Initialize Virtual env
.PHONY: configure _configure _check_configure

## Prepare the working environment (conda venv, ...)
configure: _check_configure _configure

_check_configure:
	@if [[ "$(CONDA_DEFAULT_ENV)" != "" && "$(CONDA_DEFAULT_ENV)" != "base" ]] ; \
		then echo -e "$(red)Use $(cyan)conda deactivate$(red) before using $(cyan)make configure$(normal)"; exit ; fi

# Configure with the check. Use to be called inside a docker, with a mapping /opt/conda
# to create an environment via the docker.
_configure:
	@if [[ "$(VENV)" != "base" ]]
	then
		$(CONDA_EXE) create --name "$(VENV)" -c conda-forge compilers python=$(PYTHON_VERSION) -y $(CONDA_ARGS)
		echo -e "Use: $(cyan)conda activate $(VENV)$(normal) $(CONDA_ARGS)"
	else
		$(CONDA_EXE) install -c conda-forge compilers python=$(PYTHON_VERSION) -y $(CONDA_ARGS)
	fi

# -------------------------------------- Standard requirements
# Rule to update the current venv, with the dependencies describe in `setup.py`
$(PIP_PACKAGE): $(CONDA_PYTHON) setup.* requirements.txt | .git # Install pip dependencies
	@$(VALIDATE_VENV)
	echo -e "$(cyan)Install build dependencies ... (may take minutes)$(normal)"
ifeq ($(USE_OKTA),Y)
	pip install gimme-aws-creds
endif
	echo -e "$(cyan)Install binary dependencies ...$(normal)"
	conda install -y -c conda-forge conda setuptools compilers make git jq libpq curl psycopg2 md-toc
	echo -e "$(cyan)Install project dependencies ...$(normal)"
	pip install supersqlite
	echo -e "$(cyan)pip install -e .[dev,flask,graphql,lambda]$(normal)"
	pip install -e '.[dev,flask,graphql,lambda]'
	echo -e "$(cyan)pip install -e .$(normal)"
	pip install -e .
	touch $(PIP_PACKAGE)

# All dependencies of the project must be here
.PHONY: requirements dependencies
REQUIREMENTS=$(PIP_PACKAGE) .git/config
requirements: $(REQUIREMENTS)
dependencies: requirements

# Remove the current conda environment
remove-venv remove-$(VENV):
	@$(DEACTIVATE_VENV)
	conda env remove --name "$(VENV)" -y 2>/dev/null
	echo -e "Use: $(cyan)conda deactivate$(normal)"

# Upgrade packages to last versions
upgrade-venv upgrade-$(VENV):
	@$(VALIDATE_VENV)
	conda update --all $(CONDA_ARGS)
	pip list --format freeze --outdated | sed 's/(.*//g' | xargs -r -n1 pip install $(EXTRA_INDEX) -U
	echo -e "$(cyan)After validation, upgrade the setup.py$(normal)"

# -------------------------------------- Clean
.PHONY: clean-pip
# Remove all the pip package
clean-pip:
	@pip freeze | grep -v "^-e" | grep -v "@" | xargs pip uninstall -y
	echo -e "$(cyan)Virtual env cleaned$(normal)"

.PHONY: clean-venv clean-$(VENV)
# Clean venv
clean-$(VENV): remove-venv
	@conda create -y -q -n $(VENV) $(CONDA_ARGS)
	echo -e "$(yellow)Warning: Conda virtualenv $(VENV) is empty.$(normal)"
## Clean the environment (Remove all components)
clean-venv : clean-$(VENV)

# clean-zappa
clean-zappa:
	@rm -fr handler_venv $(ZAPPA_ENV) $(PRJ)-$(AWS_STAGE)-*.* handler_$(PRJ)-$(AWS_STAGE)*.zip

## Clean project
clean: async-stop clean-zappa
	@rm -rf bin/* .eggs shaystack.egg-info .ipynb_checkpoints .mypy_cache .pytest_cache .start build nohup.out dist \
		.make-* .pytype out.json test.db zappa_settings.json ChangeLog
	mkdir dist/

.PHONY: clean-all
# Clean all environments
clean-all: clean docker-rm docker-rm-dmake remove-venv

# -------------------------------------- Build
.PHONY: dist build compile-all api api-read api-hisRead

# Compile all python files
compile-all:
	@$(VALIDATE_VENV)
	@echo -e "$(cyan)Compile all python file...$(normal)"
	$(CONDA_PYTHON) -m compileall

# -------------------------------------- Docs
.PHONY: docs docs-tm

docs/api: $(REQUIREMENTS)
	@$(VALIDATE_VENV)
	pdoc -f --html -o docs/api shaystack app

docs-tm: docs/index.md docs/contributing.md docs/AWS.md docs/AppSync.md
	md_toc -p github $?

## Generate the API HTML documentation
docs: docs/api docs-tm docs/*
	@touch docs

## Start the pdoc server to update the docstrings
start-docs:
	@$(VALIDATE_VENV)
	pdoc --http : -f --html -o docs/api shaystack app

# -------------------------------------- Client API
.PHONY: api
## Print API endpoint URL
api:
	@echo http://$(HOST_API):$(PORT)/haystack

.PHONY: api-*
## Invoke local API (eg. make api-about)
api-%:
	@TARGET="$(HOST_API):$(PORT)"
	curl -H "Accept: text/zinc" \
			"$${TARGET}/haystack/$*"

api-read:
	@echo -e "Use $(yellow)READ_PARAMS=$(READ_PARAMS)$(normal)"
	TARGET="$(HOST_API):$(PORT)"
	curl -H "Accept: text/zinc" \
			"$${TARGET}/haystack/read$(READ_PARAMS)"

api-hisRead:
	@echo -e "Use $(yellow)HISREAD_PARAMS=$(HISREAD_PARAMS)$(normal)"
	TARGET="$(HOST_API):$(PORT)"
	curl -H "Accept: text/zinc" \
			"$${TARGET}/haystack/hisRead$(HISREAD_PARAMS)"

# -------------------------------------- Server API
.PHONY: start-api async-start-api async-stop-api
## Start api
start-api: $(REQUIREMENTS)
	@$(VALIDATE_VENV)
	[ -e .start/start-api.pid ] && $(MAKE) async-stop-api || true
	echo -e "$(green)PROVIDER=$${HAYSTACK_PROVIDER}"
	echo -e "$(green)DB=$${HAYSTACK_DB}"
	echo -e "$(green)TS=$${HAYSTACK_TS}"
	echo -e "$(green)Use http://$(HOST_API):$(PORT)/graphql or http://$(HOST_API):$(PORT)/haystack$(normal)"
	FLASK_DEBUG=1 FLASK_ENV=$(STAGE) \
	$(CONDA_PYTHON) -m app.main --port $(PORT) --host $(INPUT_NETWORK)

# Start local API server in background
async-start-api: $(REQUIREMENTS)
	@$(VALIDATE_VENV)
	[ -e .start/start-api.pid ] && echo -e "$(yellow)Local API was allready started$(normal)" && exit
	mkdir -p .start
	FLASK_DEBUG=1 FLASK_APP=app.run FLASK_ENV=$(STAGE) \
	nohup $(CONDA_PYTHON) -m app.main --port $(PORT) >.start/start-api.log 2>&1 &
	echo $$! >.start/start-api.pid
	sleep 1
	tail .start/start-api.log
	echo -e "$(yellow)Local API started$(normal)"
	echo -e "$(green)PROVIDER=$${HAYSTACK_PROVIDER}"
	echo -e "$(green)DB=$${HAYSTACK_DB}"
	echo -e "$(green)TS=$${HAYSTACK_TS}"
	echo -e "$(green)Use http://$(HOST_API):$(PORT)/graphql or http://$(HOST_API):$(PORT)/haystack$(normal)"

# Stop the background local API server
async-stop-api:
	@$(VALIDATE_VENV)
	[ -e .start/start-api.pid ] && kill `cat .start/start-api.pid` 2>/dev/null >/dev/null || true && echo -e "$(green)Local API stopped$(normal)"
	rm -f .start/start-api.pid

# -------------------------------------- GraphQL
.PHONY: graphql-schema graphql-api
## Print GraphQL endpoint API URL
graphql-api:
	@echo "http://$(HOST_API):$(PORT)/graphql"

graphql-api-%:
	@$(VALIDATE_VENV)
	curl \
		-X POST \
		-H "Content-Type: application/json" \
		--data '{ "query": "{ haystack { about { name } } }" }' \
		http://$(HOST_API):$(PORT)/graphql/

schema.graphql: app/graphql_model.py app/blueprint_graphql.py
	@$(VALIDATE_VENV)
	python -m app.blueprint_graphql >schema.graphql

## Print haystack graphql schema
graphql-schema: schema.graphql
	@cat schema.graphql


# -------------------------------------- Minio
# https://min.io/
# See https://docs.min.io/docs/how-to-use-aws-sdk-for-python-with-minio-server.html
.minio:
	@mkdir -p .minio

start-minio: .minio $(REQUIREMENTS)
	@docker run -p 9000:9000 \
	-e "MINIO_ACCESS_KEY=$(AWS_ACCESS_KEY)" \
	-e "MINIO_SECRET_KEY=$(AWS_SECRET_KEY)" \
	-v  "$(MINIO_HOME):/data" \
	minio/minio server /data

async-stop-minio:
	@$(VALIDATE_VENV)
	[ -e .start/start-minio.pid ] && kill `cat .start/start-minio.pid` 2>/dev/null >/dev/null || true && echo -e "$(green)Local Minio stopped$(normal)"
	rm -f .start/start-minio.pid

async-start-minio: .minio $(REQUIREMENTS)
	@$(VALIDATE_VENV)
	[ -e .start/start-minio.pid ] && echo -e "$(yellow)Local Minio was allready started$(normal)" && exit
	mkdir -p .start
	nohup  docker run -p 9000:9000 \
	--name minio_$(PRJ) \
	-e "MINIO_ACCESS_KEY=$(AWS_ACCESS_KEY)" \
	-e "MINIO_SECRET_KEY=$(AWS_SECRET_KEY)" \
	-v  "$(MINIO_HOME):/data" \
	minio/minio server /data >.start/start-minio.log 2>&1 &
	echo $$! >.start/start-minio.pid
	sleep 2
	tail .start/start-minio.log
	echo -e "$(yellow)Local Minio was started$(normal)"


## Stop all background server
async-stop: async-stop-api async-stop-minio stop-pg stop-pgadmin stop-mysql stop-mongodb async-docker-stop


# -------------------------------------- AWS
ifeq ($(USE_OKTA),Y)
.PHONY: aws-update-token
# Update the AWS Token
aws-update-token: $(REQUIREMENTS)
	@aws sts get-caller-identity >/dev/null 2>/dev/null || gimme-aws-creds --profile $(AWS_PROFILE)
else
aws-update-token:
	@echo -e "$(yellow)Nothing to do to refresh the token. (Set USE_OKTA ?)$(normal)"
endif

.PHONY: aws-package aws-deploy aws-update aws-undeploy _zappa_settings

# Install a clean venv before invoking zappa
_zappa_pre_install: clean-zappa
	@virtualenv -p python$(PYTHON_VERSION) $(ZAPPA_ENV)
	source $(ZAPPA_ENV)/bin/activate
	pip install -U pip setuptools
	pip install -e '.[graphql,lambda]'
	find . | grep -E "(__pycache__|\.pyc|\.pyo$)" | xargs rm -rf

_zappa_settings: zappa_settings.json.template
	@envsubst <zappa_settings.json.template >zappa_settings.json

## Build lambda package
aws-package: $(REQUIREMENTS) _zappa_pre_install compile-all _zappa_settings aws-update-token
	@echo -e "$(cyan)Create lambda package...$(normal)"
	source $(ZAPPA_ENV)/bin/activate
	zappa package $(AWS_STAGE)
	rm -Rf $(ZAPPA_ENV)


## Deploy lambda functions
aws-deploy: $(REQUIREMENTS) _zappa_pre_install _zappa_settings compile-all
	@$(VALIDATE_VENV)
	source $(ZAPPA_ENV)/bin/activate
	zappa deploy $(AWS_STAGE)
	rm -Rf $(ZAPPA_ENV)
	echo -e "$(green)Lambdas are deployed$(normal)"
	grep --color=never 'HAYSTACK_' zappa_settings.json

## Update lambda functions
aws-update: $(REQUIREMENTS) _zappa_pre_install _zappa_settings compile-all
	@$(VALIDATE_VENV)
	source $(ZAPPA_ENV)/bin/activate
	zappa update $(AWS_STAGE)
	rm -Rf $(ZAPPA_ENV)
	echo -e "$(green)Lambdas are updated$(normal)"

## Remove AWS Stack
aws-undeploy: $(REQUIREMENTS) _zappa_settings
ifeq ($(USE_OKTA),Y)
	gimme-aws-creds --profile $(AWS_PROFILE)
endif
	@zappa undeploy $(AWS_STAGE) --remove-logs

.PHONY: aws-api
## Print AWS API endpoint URL
aws-api: aws-update-token
	@echo $(AWS_API_HOME)/

## Print GraphQL API endpoint URL
aws-graphql-api: aws-update-token
	@echo $(AWS_API_HOME)/graphql/

.PHONY: aws-api-*
## Call AWS api (ie. aws-api-about)
aws-api-%:
	@$(VALIDATE_VENV)
	TARGET="$(AWS_API_HOME)"
	curl -H "Accept: text/zinc" \
			"$${TARGET}/haystack/$*"

aws-api-read:
	@$(VALIDATE_VENV)
	TARGET="$(AWS_API_HOME)"
	curl -H "Accept: text/zinc" \
			"$${TARGET}/haystack/read?filter=point&limit=5"

aws-api-hisRead:
	@$(VALIDATE_VENV)
	TARGET="$(AWS_API_HOME)"
	curl -H "Accept: text/zinc" \
			"$${TARGET}/haystack/hisRead$(HISREAD_PARAMS)"

## Print AWS logs
aws-logs:
	@$(VALIDATE_VENV)
	zappa tail

_aws_check_repositoy:
	@[ ! -z "$(AWS_REPOSITORY)" ] || (echo "Set AWS_REPOSITORY" ; exit 1)

~/.docker/config.json: Makefile
	@aws ecr get-login-password --region us-east-1 | docker login --username AWS --password-stdin $(AWS_REPOSITORY)

## Push the docker image to AWS repository
aws-docker-push: _aws_check_repositoy ~/.docker/config.json docker-build aws-update-token
	@docker tag $(DOCKER_REPOSITORY)/$(PRJ):latest $(AWS_REPOSITORY)/$(PRJ):latest
	docker image push $(AWS_REPOSITORY)/$(PRJ):latest

aws-docker-deploy: aws-update-token ~/.docker/config.json
	aws ecs run-task -task-definition task-def-name -cluster $(AWS_CLUSTER_NAME)

# -------------------------------------- Tests
.PHONY: unit-test
.make-unit-test: $(REQUIREMENTS) $(PYTHON_SRC) Makefile | .env
	@$(VALIDATE_VENV)
	$(CONDA_PYTHON) -m nose -s tests -a '!aws' --where=tests $(NOSETESTS_ARGS)
	date >.make-unit-test

## Run unit test
unit-test: .make-unit-test

.make-test: .make-unit-test
	@date >.make-test

## Run all tests (unit and functional)
test: .make-test

.make-test-aws: aws-update-token
	@$(VALIDATE_VENV)
	echo -e "$(green)Running AWS tests...$(normal)"
	$(CONDA_PYTHON) -m nose -s tests -a 'aws' --where=tests $(NOSETESTS_ARGS)
	echo -e "$(green)AWS tests done$(normal)"
	date >.make-test-aws

## Run only tests with connection with AWS
test-aws: .make-test-aws


# Test local deployment with URL provider
functional-url-local: $(REQUIREMENTS)
	@$(VALIDATE_VENV)
	@echo -e "$(green)Test URL local...$(normal)"
	@$(MAKE) async-stop-api >/dev/null
	export HAYSTACK_PROVIDER=shaystack.providers.db
	export HAYSTACK_DB=sample/carytown.zinc
	$(MAKE) HAYSTACK_PROVIDER=$$HAYSTACK_PROVIDER HAYSTACK_DB=$$HAYSTACK_DB async-start-api
	PYTHONPATH=tests:. $(CONDA_PYTHON) tests/functional_test.py
	echo -e "$(green)Test with url serveur and local file OK$(normal)"
	$(MAKE) async-stop-api >/dev/null

# Test local deployment with URL provider
functional-url-s3: $(REQUIREMENTS) aws-update-token
	@$(VALIDATE_VENV)
	@echo -e "$(green)Test URL on S3...$(normal)"
	@$(MAKE) async-stop-api >/dev/null
	export HAYSTACK_PROVIDER=shaystack.providers.db
	export HAYSTACK_DB=s3://shaystack/carytown.zinc
	$(MAKE)	HAYSTACK_PROVIDER=$$HAYSTACK_PROVIDER HAYSTACK_DB=$$HAYSTACK_DB async-start-api
	PYTHONPATH=tests:. $(CONDA_PYTHON) tests/functional_test.py
	echo -e "$(green)Test with url serveur and s3 file OK$(normal)"
	$(MAKE) async-stop-api >/dev/null

# Clean DB, Start API, and try with SQLite
functional-db-sqlite: $(REQUIREMENTS)
	@$(VALIDATE_VENV)
	@echo -e "$(green)Test local SQLite...$(normal)"
	@$(MAKE) async-stop-api>/dev/null
	pip install supersqlite >/dev/null
	rm -f test.db
	export HAYSTACK_PROVIDER=shaystack.providers.db
	export HAYSTACK_DB=sqlite3://localhost/test.db
	$(CONDA_PYTHON) -m shaystack.providers.import_db --reset sample/carytown.zinc $${HAYSTACK_DB}
	echo -e "$(green)Data imported in SQLite ($${HAYSTACK_DB})$(normal)"
	$(MAKE) HAYSTACK_PROVIDER=$$HAYSTACK_PROVIDER HAYSTACK_DB=$$HAYSTACK_DB async-start-api
	PYTHONPATH=tests:. $(CONDA_PYTHON) tests/functional_test.py
	echo -e "$(green)Test with local SQLite serveur OK$(normal)"
	$(MAKE) async-stop-api >/dev/null

# Clean DB, Start API, and try with SQLite + Time stream
functional-db-sqlite-ts: $(REQUIREMENTS)
	@$(VALIDATE_VENV)
	@echo -e "$(green)Test local SQLite + Timestream...$(normal)"
	@$(MAKE) async-stop-api>/dev/null
	pip install supersqlite boto3 >/dev/null
	rm -f test.db
	export HAYSTACK_PROVIDER=shaystack.providers.timestream
	export HAYSTACK_DB=sqlite3://localhost/test.db
	export HAYSTACK_TS='timestream://shaystack?mem_ttl=8760&mag_ttl=400'
	export LOG_LEVEL=INFO
	#$(CONDA_PYTHON) -m shaystack.providers.import_db --reset sample/carytown.zinc $${HAYSTACK_DB} $${HAYSTACK_TS}
	echo -e "$(green)Data imported in SQLite and Time stream ($${HAYSTACK_DB})$(normal)"
	$(MAKE) HAYSTACK_PROVIDER="$$HAYSTACK_PROVIDER" HAYSTACK_DB="$$HAYSTACK_DB" \
    	HAYSTACK_TS="$$HAYSTACK_TS" async-start-api
	# PYTHONPATH=tests:. $(CONDA_PYTHON) tests/functional_test.py
	# echo -e "$(green)Test with local SQLite serveur and Time Stream OK$(normal)"
	$(MAKE) async-stop-api >/dev/null

# Start Postgres, Clean DB, Start API and try
functional-db-postgres: $(REQUIREMENTS) clean-pg
	@$(VALIDATE_VENV)
	@echo -e "$(green)Test local Postgres...$(normal)"
	@$(MAKE) async-stop-api >/dev/null
	pip install psycopg2 >/dev/null
	$(MAKE) start-pg
	PG_IP=$(shell docker inspect -f '{{range.NetworkSettings.Networks}}{{.IPAddress}}{{end}}' postgres)
	export HAYSTACK_PROVIDER=shaystack.providers.db
	export HAYSTACK_DB=postgres://postgres:password@$$PG_IP:5432/postgres
	$(CONDA_PYTHON) -m shaystack.providers.import_db --reset sample/carytown.zinc $${HAYSTACK_DB}
	echo -e "$(green)Data imported in Postgres ($${HAYSTACK_DB})$(normal)"
	$(MAKE) HAYSTACK_PROVIDER=$$HAYSTACK_PROVIDER HAYSTACK_DB=$$HAYSTACK_DB async-start-api
	PYTHONPATH=tests:. $(CONDA_PYTHON) tests/functional_test.py
	echo -e "$(green)Test with local Postgres serveur OK$(normal)"
	$(MAKE) async-stop-api >/dev/null


# Start Postgres, Clean DB, Start API and try
functional-db-mysql: $(REQUIREMENTS) clean-mysql
	@$(VALIDATE_VENV)
	@echo -e "$(green)Test local MySQL...$(normal)"
	@$(MAKE) async-stop-api >/dev/null
	pip install pymysql >/dev/null
	$(MAKE) start-mysql
	PG_IP=$(shell docker inspect -f '{{range.NetworkSettings.Networks}}{{.IPAddress}}{{end}}' mysql)
	export HAYSTACK_PROVIDER=shaystack.providers.db
	export HAYSTACK_DB=mysql://mysql:password@localhost/haystackdb#haystack
	$(CONDA_PYTHON) -m shaystack.providers.import_db --reset sample/carytown.zinc $${HAYSTACK_DB}
	echo -e "$(green)Data imported in MySQL ($${HAYSTACK_DB})$(normal)"
	$(MAKE) HAYSTACK_PROVIDER=$$HAYSTACK_PROVIDER HAYSTACK_DB=$$HAYSTACK_DB async-start-api
	PYTHONPATH=tests:. $(CONDA_PYTHON) tests/functional_test.py
	echo -e "$(green)Test with local MySQL serveur OK$(normal)"
	$(MAKE) async-stop-api >/dev/null


# Start Postgres, Clean DB, Start API and try
functional-mongodb: $(REQUIREMENTS) clean-mongodb
	@$(VALIDATE_VENV)
	@echo -e "$(green)Test local MongoDB...$(normal)"
	$(MAKE) async-stop-api >/dev/null
	pip install pymongo >/dev/null
	$(MAKE) start-mongodb
	PG_IP=$(shell docker inspect -f '{{range.NetworkSettings.Networks}}{{.IPAddress}}{{end}}' mongodb)
	export HAYSTACK_PROVIDER=shaystack.providers.mongodb
	export HAYSTACK_DB=mongodb://$$PG_IP/haystackdb#haystack
	$(CONDA_PYTHON) -m shaystack.providers.import_db --reset sample/carytown.zinc $${HAYSTACK_DB}
	echo -e "$(green)Data imported in MongoDB ($${HAYSTACK_DB})$(normal)"
	$(MAKE) HAYSTACK_PROVIDER=$$HAYSTACK_PROVIDER HAYSTACK_DB=$$HAYSTACK_DB async-start-api
	PYTHONPATH=tests:. $(CONDA_PYTHON) tests/functional_test.py
	echo -e "$(green)Test with local MongoDB serveur OK$(normal)"
	$(MAKE) async-stop-api >/dev/null

.PHONY: functional-database
functional-database: $(REQUIREMENTS) start-pg start-mysql start-mongodb
	@$(VALIDATE_VENV)
	echo -e "$(green)Test same request with all databases...$(normal)"
	@$(CONDA_PYTHON) -m nose tests/test_provider_db.py $(NOSETESTS_ARGS)
	echo -e "$(green)Test same request with all databases OK$(normal)"


.make-functional-test: functional-url-local functional-db-sqlite functional-db-postgres functional-db-mysql\
		functional-url-s3 functional-db-sqlite-ts functional-mongodb functional-database
	@touch .make-functional-test

## Test graphql client with different providers
functional-test: .make-functional-test

# -------------------------------------- Typing
pytype.cfg: $(CONDA_PREFIX)/bin/pytype
	@$(VALIDATE_VENV)
	[[ ! -f pytype.cfg ]] && pytype --generate-config pytype.cfg || true
	touch pytype.cfg

.PHONY: typing
.make-typing: $(REQUIREMENTS) $(CONDA_PREFIX)/bin/pytype pytype.cfg $(PYTHON_SRC)
	@$(VALIDATE_VENV)
	echo -e "$(cyan)Check typing...$(normal)"
	MYPYPATH=stubs pytype -V $(PYTHON_VERSION) shaystack app tests
	touch .make-typing

## Check python typing
typing: .make-typing

# -------------------------------------- Lint
.PHONY: lint
.pylintrc:
	@$(VALIDATE_VENV)
	pylint --generate-rcfile > .pylintrc

.make-lint: $(REQUIREMENTS) $(PYTHON_SRC) | .pylintrc .pylintrc-test
	@$(VALIDATE_VENV)
	echo -e "$(cyan)Check lint...$(normal)"
	pylint -d duplicate-code app shaystack
	echo -e "$(cyan)Check lint for tests...$(normal)"
	pylint --rcfile=.pylintrc-test tests
	touch .make-lint

## Lint the code
lint: .make-lint


.PHONY: validate
.make-validate: .make-typing .make-lint .make-test .make-test-aws .make-functional-test dist
	@echo -e "$(green)The project is validated$(normal)"
	date >.make-validate

## Validate the project
validate: .make-validate


# ------------- Postgres database
## Print sqlite db url connection
sqlite-url:
	@echo "sqlite3://test.db#haystack"

# ------------- Postgres database
## Start Postgres database in background
start-pg:
	@docker start postgres || docker run \
		--name postgres \
		--hostname postgres \
		-e POSTGRES_PASSWORD=password \
		-p 5432:5432 \
		-d postgres
	echo -e "$(yellow)Postgres started$(normal)"

## Stop postgres database
stop-pg:
	@docker stop postgres 2>/dev/null >/dev/null || true
	echo -e "$(green)Postgres stopped$(normal)"

## Print Postgres db url connection
url-pg: start-pg
	@IP=$$(docker inspect --format '{{ .NetworkSettings.IPAddress }}' postgres)
	echo "postgres://postgres:password@$$IP:5432/postgres#haystack"

pg-shell:
	@IP=$$(docker inspect --format '{{ .NetworkSettings.IPAddress }}' postgres)
	docker exec -e PGPASSWORD=$(PG_PASSWORD) -it postgres psql -U postgres -h $$IP

clean-pg: start-pg
	@IP=$$(docker inspect --format '{{ .NetworkSettings.IPAddress }}' postgres)
	docker exec -e PGPASSWORD=$(PG_PASSWORD) -t postgres psql -U postgres -h $$IP \
	-c 'drop table if exists haystack;drop table if exists haystack_meta_datas;drop table if exists haystack_ts;'


## Start PGAdmin in background
start-pgadmin:
	@docker start pgadmin || docker run \
	--name pgadmin \
	-p 8082:80 \
	--link postgres \
    -e 'PGADMIN_DEFAULT_EMAIL=$(PGADMIN_USER)' \
    -e 'PGADMIN_DEFAULT_PASSWORD=$(PGADMIN_PASSWORD)' \
    -d dpage/pgadmin4
	echo -e "$(yellow)PGAdmin started (http://$(HOST_API):8082). Use $(cyan)$(PGADMIN_USER)$(yellow) and $(cyan)$(PGADMIN_PASSWORD)$(yellow) $(normal)"

## Stop PGAdmin
stop-pgadmin:
	@docker stop pgadmin 2>/dev/null >/dev/null || true
	echo -e "$(green)PGAdmin stopped$(normal)"

# ------------- MySQL database
## Start MySQL database in background
start-mysql:
	@docker start mysql || docker run \
		--name mysql \
		--hostname mysql \
		-e MYSQL_DATABASE="haystackdb" \
		-e MYSQL_PASS="password" \
		-e MYSQL_ROOT_PASSWORD=$(MYSQL_PASSWORD) \
		-e MYSQL_USER=$(MYSQL_USER) \
		-e MYSQL_PASSWORD=$(MYSQL_PASSWORD) \
		-p 3306:3306 \
		-d mysql
	sleep 2
	echo -e "$(yellow)MySQL started$(normal)"

## Stop MySQL database
stop-mysql:
	@docker stop mysql 2>/dev/null >/dev/null || true
	echo -e "$(green)MySQL stopped$(normal)"

## Print Postgres db url connection
url-mysql: start-mysql
	@IP=$$(docker inspect --format '{{ .NetworkSettings.IPAddress }}' mysql)
	echo "mysql://mysql:password@$$IP:3306/haystackdb#haystack"

# Start a shell for MySQL
mysql-shell:
	docker exec -it mysql mysql --user=root --password=$(MYSQL_PASSWORD) -h localhost haystackdb

# Clean MySQL database
clean-mysql: start-mysql
	@IP=$$(docker inspect --format '{{ .NetworkSettings.IPAddress }}' mysql)
<<<<<<< HEAD
	docker exec -it mysql mysql --user=root --password=$(MYSQL_PASSWORD) -h localhost haystackdb \
=======
	docker exec -t mysql mysql --user=root --password=$(MYSQL_PASSWORD) -h localhost haystackdb \
>>>>>>> 8dcfeedb
	--execute='drop table if exists haystack ; drop table if exists haystack_meta_datas ; drop table if exists haystack_ts;'


# ------------- Mongo database
## Start Mongo database in background
start-mongodb:
	@docker start mongodb || docker run \
		--name mongodb \
		--hostname mongodb \
		-p 27017-27019:27017-27019 \
		-d mongo
	sleep 2
	echo -e "$(yellow)MongoDB started$(normal)"

## Stop mongo database
stop-mongodb:
	@docker stop mongodb 2>/dev/null >/dev/null || true
	echo -e "$(green)MongoDB stopped$(normal)"

## Start Mongo CI
mongo: start-mongodb
	docker exec -it mongodb mongo mongodb://localhost/haystackdb

# Start shell in mongodo docker container
mongodb-shell:
	docker exec -it mongodb bash

## Print Postgres db url connection
url-mongo: start-mongodb
	@IP=$$(docker inspect --format '{{ .NetworkSettings.IPAddress }}' mongodb)
	echo "mongo://$$IP:3306/haystackdb#haystack"

# Clean Mongo database
clean-mongodb: start-mongodb
<<<<<<< HEAD
	@docker exec -it mongodb mongo mongodb://localhost/haystackdb \
=======
	@docker exec -t mongodb mongo mongodb://localhost/haystackdb \
>>>>>>> 8dcfeedb
	--quiet --eval 'db.haystack.drop();db.haystack_ts.drop();db.haystack_meta_datas.drop();' >/dev/null

# --------------------------- Docker
## Build a Docker image with the project and current Haystack parameter (see `make dump-params`)
docker-build:
	@echo "Build image with"
	echo -e "$(green)PROVIDER=$${HAYSTACK_PROVIDER}"
	echo -e "$(green)DB=$${HAYSTACK_DB}"
	echo -e "$(green)TS=$${HAYSTACK_TS}"
	@docker build \
		--build-arg PORT='$(PORT)' \
		--build-arg HAYSTACK_PROVIDER='$(HAYSTACK_PROVIDER)' \
		--build-arg HAYSTACK_DB='$(HAYSTACK_DB)' \
		--build-arg HAYSTACK_TS='$(HAYSTACK_TS)' \
		--build-arg REFRESH='$(REFRESH)' \
		--build-arg STAGE='$(STAGE)' \
		--build-arg PIP_INDEX_URL='$(PIP_INDEX_URL)' \
		--build-arg PIP_EXTRA_INDEX_URL='$(PIP_EXTRA_INDEX_URL)' \
		--tag '$(DOCKER_REPOSITORY)/$(PRJ)' \
		-f docker/Dockerfile .
	echo -e "$(green)Docker image '$(yellow)$(DOCKER_REPOSITORY)/$(PRJ)$(green)' build with$(normal)"
	$(MAKE) dump-params

## Run the docker image
docker-run: async-docker-stop docker-rm docker-inspect
	docker run --rm \
		-it \
		--name '$(PRJ)' \
		-p $(PORT):$(PORT) \
		$(DOCKER_REPOSITORY)/$(PRJ)

# Print environment variables inside the docker image
docker-inspect:
	@echo -e "$(green)Parameter inside the docker image:$(normal)"
	docker inspect --format '{{join .Config.Env "\n" }}' $(DOCKER_REPOSITORY)/$(PRJ)

## Run the docker with a Flask server in background
async-docker-start: docker-rm
	@docker run -dp $(PORT):$(PORT) --name '$(PRJ)' $(DOCKER_REPOSITORY)/$(PRJ)
	echo -e "$(green)shift-4-haystack in docker is started$(normal)"

## Stop the background docker with a Flask server
async-docker-stop:
	@docker stop '$(PRJ)' 2>/dev/null >/dev/null || true
	echo -e "$(green)'$(DOCKER_REPOSITORY)/$(PRJ)' docker stopped$(normal)"

## Remove the docker image
docker-rm: async-docker-stop
	@docker rm '$(PRJ)' >/dev/null || true
	echo -e "$(green)'$(DOCKER_REPOSITORY)/$(PRJ)' docker removed$(normal)"

# Start the docker image with current shell
docker-run-shell:
	docker run --rm \
		-it \
		--name '$(PRJ)' \
		-p $(PORT):$(PORT) \
		--entrypoint $(SHELL) \
		$(DOCKER_REPOSITORY)/$(PRJ)

# --------------------------- Docker Make
.PHONY: docker-build-dmake docker-alias-dmake docker-inspect-dmake \
	docker-configure-dmake docker-exec-dmake docker-inspect-dmake docker-rm-dmake

#-v "$(CONDA_BASE):/opt/conda"
_DOCKER_RUN_PARAMS=\
--rm \
-v "$(CONDA_BASE)/envs/:/opt/conda/envs" \
-v "$(PWD):/$(PRJ)" \
-v /var/run/docker.sock:/var/run/docker.sock \
-v $$HOME/.aws:/home/$(PRJ)/.aws \
-v $$HOME/.okta_aws_login_config:/home/$(PRJ)/.okta_aws_login_config \
--group-add $$(getent group docker | cut -d: -f3) \
-it

DMAKE=docker run $(_DOCKER_RUN_PARAMS) $(DOCKER_REPOSITORY)/$(PRJ)-dmake

## Create a docker image to build the project with dmake (docker make)
docker-build-dmake: docker/DMake.Dockerfile
	@echo -e "$(green)Build docker image '$(DOCKER_REPOSITORY)/$(PRJ)-dmake' to build the project...$(normal)"
	REPO=$(shell git remote get-url origin)
	docker build \
		--build-arg UID=$$(id -u) \
		--build-arg AWS_PROFILE="$(AWS_PROFILE)" \
		--build-arg AWS_REGION="$(AWS_REGION)" \
		--build-arg PYTHON_VERSION="$(PYTHON_VERSION)" \
		--build-arg USE_OKTA="$(USE_OKTA)" \
		--build-arg PIP_INDEX_URL='$(PIP_INDEX_URL)' \
		--build-arg PIP_EXTRA_INDEX_URL='$(PIP_EXTRA_INDEX_URL)' \
		--build-arg PORT=$(PORT) \
		--tag $(DOCKER_REPOSITORY)/$(PRJ)-dmake \
		-f docker/DMake.Dockerfile .
	# but with the mapping /opt/conda
	$(MAKE) docker-configure-dmake
	echo ""
	echo -e "$(green)Image '$(DOCKER_REPOSITORY)/$(PRJ)-dmake' build with:$(normal)"
	$(MAKE) docker-inspect-dmake
	$(MAKE) docker-alias-dmake

# Print the alias for 'dmake'
docker-alias-dmake:
	@printf	"$(green)Declare\n$(cyan)alias dmake='$(DMAKE)'\n"
	echo -e "$(green)and use $(cyan)dmake ...$(normal)  # Use make in a Docker container"

# Hack to create the venv docker-shaystack inside the docker
docker-configure-dmake: $(CONDA_BASE)/envs/docker-$(PRJ)

$(CONDA_BASE)/envs/docker-$(PRJ): docker/DMake.Dockerfile
	$(DMAKE) \
		CONDA_PREFIX=/opt/conda \
		VALIDATE_VENV='exit' \
		VENV=docker-shaystack \
		PYTHON_VERSION=$(PYTHON_VERSION) \
		_configure

# Start a shell to build the project in a docker container
docker-exec-dmake:
	@docker run \
		--entrypoint bash \
		--user 1000 \
		$(_DOCKER_RUN_PARAMS) \
		$(DOCKER_REPOSITORY)/$(PRJ)-dmake

# Print env variable for the docker image dmake
docker-inspect-dmake:
	@echo -e "$(green)Parameter inside the docker dmake image:$(normal)"
	docker inspect --format '{{join .Config.Env "\n" }}' $(DOCKER_REPOSITORY)/$(PRJ)-dmake

# Remove the dmake image
docker-rm-dmake:
	@docker image rm $(DOCKER_REPOSITORY)/$(PRJ)-dmake || true
	echo -e "$(cyan)Docker image '$(DOCKER_REPOSITORY)/$(PRJ)-make' removed$(normal)"

# --------------------------- Distribution
dist/:
	mkdir dist

.PHONY: bdist
dist/$(subst -,_,$(PRJ_PACKAGE))-*.whl: $(REQUIREMENTS) $(PYTHON_SRC) schema.graphql | dist/
	@$(VALIDATE_VENV)
	export PBR_VERSION=$$(git describe --tags)
	$(CONDA_PYTHON) setup.py bdist_wheel

## Create a binary wheel distribution
bdist: dist/$(subst -,_,$(PRJ_PACKAGE))-*.whl | dist/

.PHONY: sdist
dist/$(PRJ_PACKAGE)-*.tar.gz: $(REQUIREMENTS) schema.graphql | dist/
	@$(VALIDATE_VENV)
	$(CONDA_PYTHON) setup.py sdist

sdist: dist/$(PRJ_PACKAGE)-*.tar.gz | dist/

.PHONY: clean-dist dist

clean-dist:
	rm -Rf dist/*

# see https://packaging.python.org/guides/publishing-package-distribution-releases-using-github-actions-ci-cd-workflows/
## Create a full distribution
dist: clean-dist bdist sdist
	@echo -e "$(yellow)Package for distribution created$(normal)"

.PHONY: check-twine test-keyring test-twine
## Check the distribution before publication
check-twine: bdist
	@$(VALIDATE_VENV)
	twine check \
		$(shell find dist/ -type f \( -name "*.whl" -or -name '*.gz' \) -and ! -iname "*dev*" )

## Create keyring for Test-twine
test-keyring:
	@[ -s "$$TWINE_USERNAME" ] && read -p "Test Twine username:" TWINE_USERNAME
	keyring set https://test.pypi.org/legacy/ $$TWINE_USERNAME

## Publish distribution on test.pypi.org
test-twine: dist check-twine
	@$(VALIDATE_VENV)
	[[ $$( find dist/ -name "*.dev*.whl" | wc -l ) == 0 ]] || \
		( echo -e "$(red)Add a tag version in GIT before release$(normal)" \
		; exit 1 )
	rm -f dist/*.asc
	echo -e "$(green)Enter the Pypi password$(normal)"
	twine upload --sign -i $(SIGN_IDENTITY) --repository-url https://test.pypi.org/legacy/ \
		$(shell find dist/ -type f \( -name "*.whl" -or -name '*.gz' \) -and ! -iname "*dev*" )
	echo -e "To the test repositiry"
	echo -e "$(green)export PIP_INDEX_URL=https://test.pypi.org/simple$(normal)"
	echo -e "$(green)export PIP_EXTRA_INDEX_URL=https://pypi.org/simple$(normal)"

.PHONY: keyring release

## Create keyring for release
keyring:
	@[ -s "$$TWINE_USERNAME" ] && read -p "Twine username:" TWINE_USERNAME
	keyring set https://upload.pypi.org/legacy/ $$TWINE_USERNAME

.PHONY: push-docker-release push-release release

## Publish a distribution on pypi.org
release: clean .make-validate check-twine
	@$(VALIDATE_VENV)
	[[ $$( find dist/ -name "*.dev*" | wc -l ) == 0 ]] || \
		( echo -e "$(red)Add a tag version in GIT before release$(normal)" \
		; exit 1 )
	rm -f dist/*.asc
	echo -e "$(green)Enter the Pypi password$(normal)"
	twine upload --sign \
		$(shell find dist -type f \( -name "*.whl" -or -name '*.gz' \) -and ! -iname "*dev*" )

# Push release in dockerhub
docker-push-release: docker-build
	TAG=$(shell git describe --abbrev=0)
	docker push $(DOCKER_REPOSITORY)/shaystack
	docker image tag $(DOCKER_REPOSITORY)/shaystack $(DOCKER_REPOSITORY)/shaystack:$(TAG)
	docker push $(DOCKER_REPOSITORY)/shaystack:$(TAG)

## Publish the release and tag
push-release: docker-push-release
	TAG=$(shell git describe --abbrev=0)
	git push --atomic origin master $TAG<|MERGE_RESOLUTION|>--- conflicted
+++ resolved
@@ -17,7 +17,6 @@
 AWS_PROFILE?=default
 AWS_REGION?=eu-west-3
 AWS_CLUSTER_NAME=haystack
-HAYSTACK_INTERFACE=
 AWS_STAGE?=$(STAGE)
 LOGLEVEL?=WARNING
 PG_PASSWORD?=password
@@ -87,7 +86,6 @@
 export PYTHON_VERSION
 export TLS_VERIFY
 export TWINE_USERNAME
-export HAYSTACK_INTERFACE
 
 # Calculate the make extended parameter
 # Keep only the unknown target
@@ -885,11 +883,7 @@
 # Clean MySQL database
 clean-mysql: start-mysql
 	@IP=$$(docker inspect --format '{{ .NetworkSettings.IPAddress }}' mysql)
-<<<<<<< HEAD
-	docker exec -it mysql mysql --user=root --password=$(MYSQL_PASSWORD) -h localhost haystackdb \
-=======
 	docker exec -t mysql mysql --user=root --password=$(MYSQL_PASSWORD) -h localhost haystackdb \
->>>>>>> 8dcfeedb
 	--execute='drop table if exists haystack ; drop table if exists haystack_meta_datas ; drop table if exists haystack_ts;'
 
 
@@ -924,11 +918,7 @@
 
 # Clean Mongo database
 clean-mongodb: start-mongodb
-<<<<<<< HEAD
-	@docker exec -it mongodb mongo mongodb://localhost/haystackdb \
-=======
 	@docker exec -t mongodb mongo mongodb://localhost/haystackdb \
->>>>>>> 8dcfeedb
 	--quiet --eval 'db.haystack.drop();db.haystack_ts.drop();db.haystack_meta_datas.drop();' >/dev/null
 
 # --------------------------- Docker
