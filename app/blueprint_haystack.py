# -*- coding: utf-8 -*-
# Haystack API Provider module
# See the accompanying LICENSE file.
# (C) 2021 Engie Digital
#
# vim: set ts=4 sts=4 et tw=78 sw=4 si:
"""
A flask blueprint to manage Haystack API
"""
import os
from typing import Dict, cast

from flask import Blueprint, Response, send_from_directory, safe_join
from flask import request as flash_request

from shaystack import \
    about, ops, formats, read, nav, watch_sub, \
    watch_unsub, watch_poll, point_write, his_read, his_write, invoke_action
from shaystack.ops import HaystackHttpRequest, HaystackHttpResponse

<<<<<<< HEAD
haystack_blueprint = Blueprint('haystack', __name__,
                               url_prefix='/haystack')
=======

def create_haystack_bp() -> Blueprint:
    haystack_blueprint = Blueprint('haystack', __name__,
                                   static_folder=safe_join(os.path.dirname(__file__), 'haystackui'),
                                   url_prefix='/haystack')

    @haystack_blueprint.route('/about', methods=['POST', 'GET'])
    def flask_about() -> Response:
        """Invoke about() from flask.
        Returns:
            Flask HTTP response
        """
        envs = cast(Dict[str, str], os.environ)
        return _as_response(about(envs, _as_request(flash_request), envs.get("FLASK_ENV", "prod")))

    @haystack_blueprint.route('/ops', methods=['POST', 'GET'])
    def flask_ops() -> Response:
        """Invoke ops() from flask.
        Returns:
            Flask HTTP response
        """
        envs = cast(Dict[str, str], os.environ)
        return _as_response(ops(envs, _as_request(flash_request), envs.get("FLASK_ENV", "prod")))

    @haystack_blueprint.route('/formats', methods=['POST', 'GET'])
    def flask_formats() -> Response:
        """Invoke formats() from flask.
        Returns:
            Flask HTTP response
        """
        envs = cast(Dict[str, str], os.environ)
        return _as_response(formats(envs, _as_request(flash_request), envs.get("FLASK_ENV", "prod")))

    @haystack_blueprint.route('/read', methods=['POST', 'GET'])
    def flask_read() -> Response:
        """Invoke read() from flask.
        Returns:
            Flask HTTP response
        """
        envs = cast(Dict[str, str], os.environ)
        return _as_response(read(envs, _as_request(flash_request), envs.get("FLASK_ENV", "prod")))

    @haystack_blueprint.route('/nav', methods=['POST', 'GET'])
    def flask_nav() -> Response:
        """Invoke nav() from flask.
        Returns:
            Flask HTTP response
        """
        envs = cast(Dict[str, str], os.environ)
        return _as_response(nav(envs, _as_request(flash_request), envs.get("FLASK_ENV", "prod")))

    @haystack_blueprint.route('/watchSub', methods=['POST', 'GET'])
    def flask_watch_sub() -> Response:
        """Invoke watch_sub() from flask.
        Returns:
            Flask HTTP response
        """
        envs = cast(Dict[str, str], os.environ)
        return _as_response(watch_sub(envs, _as_request(flash_request), envs.get("FLASK_ENV", "prod")))

    @haystack_blueprint.route('/watchUnsub', methods=['POST', 'GET'])
    def flask_watch_unsub() -> Response:
        """Invoke watch_unsub() from flask.
        Returns:
            Flask HTTP response
        """
        envs = cast(Dict[str, str], os.environ)
        return _as_response(watch_unsub(envs, _as_request(flash_request),
                                        envs.get("FLASK_ENV", "prod")))

    @haystack_blueprint.route('/watchPoll', methods=['POST', 'GET'])
    def flask_watch_poll() -> Response:
        """Invoke watch_poll() from flask.
        Returns:
            Flask HTTP response
        """
        envs = cast(Dict[str, str], os.environ)
        return _as_response(watch_poll(envs, _as_request(flash_request), envs.get("FLASK_ENV", "prod")))

    @haystack_blueprint.route('/pointWrite', methods=['POST', 'GET'])
    def flask_point_write() -> Response:
        """Invoke point_write() from flask.
        Returns:
            Flask HTTP response
        """
        envs = cast(Dict[str, str], os.environ)
        return _as_response(point_write(envs, _as_request(flash_request),
                                        envs.get("FLASK_ENV", "prod")))

    @haystack_blueprint.route('/hisRead', methods=['POST', 'GET'])
    def flask_his_read() -> Response:
        """Invoke his_read() from flask.
        Returns:
            Flask HTTP response
        """
        envs = cast(Dict[str, str], os.environ)
        return _as_response(his_read(envs, _as_request(flash_request), envs.get("FLASK_ENV", "prod")))

    @haystack_blueprint.route('/hisWrite', methods=['POST', 'GET'])
    def flask_his_write() -> Response:
        """Invoke his_write() from flask.
        Returns:
            Flask HTTP response
        """
        envs = cast(Dict[str, str], os.environ)
        return _as_response(his_write(envs, _as_request(flash_request), envs.get("FLASK_ENV", "prod")))

    @haystack_blueprint.route('/invokeAction', methods=['POST', 'GET'])
    def flask_invoke_action() -> Response:
        """Invoke invoke_action() from flask.
        Returns:
            Flask HTTP response
        """
        envs = cast(Dict[str, str], os.environ)
        return _as_response(invoke_action(envs, _as_request(flash_request),
                                          envs.get("FLASK_ENV", "prod")))

    @haystack_blueprint.route('/', methods=['GET'], defaults={'filename': 'index.html'})
    @haystack_blueprint.route('/<path:filename>', methods=['GET'])
    def flash_web_ui(filename) -> Response:
        return send_from_directory(haystack_blueprint.static_folder, filename)

    return haystack_blueprint
>>>>>>> 8dcfeedb


def _as_request(request: flash_request) -> HaystackHttpRequest:
    """The interface must be similar to AWS Lambda events
    """
    haystack_request = HaystackHttpRequest()
    haystack_request.body = request.data
    haystack_request.headers = flash_request.headers
    haystack_request.args = flash_request.args
    return haystack_request


def _as_response(response: HaystackHttpResponse) -> Response:
    rep = Response()
    rep.status_code = response.status_code
    rep.headers = response.headers
    rep.data = response.body
<<<<<<< HEAD
    return rep


@haystack_blueprint.route('/about', methods=['POST', 'GET'])
def flask_about() -> Response:
    """Invoke about() from flask.
    Returns:
        Flask HTTP response
    """
    envs = cast(Dict[str, str], os.environ)
    return _as_response(about(envs, _as_request(flash_request), envs.get("FLASK_ENV", "prod")))


@haystack_blueprint.route('/ops', methods=['POST', 'GET'])
def flask_ops() -> Response:
    """Invoke ops() from flask.
    Returns:
        Flask HTTP response
    """
    envs = cast(Dict[str, str], os.environ)
    return _as_response(ops(envs, _as_request(flash_request), envs.get("FLASK_ENV", "prod")))


@haystack_blueprint.route('/formats', methods=['POST', 'GET'])
def flask_formats() -> Response:
    """Invoke formats() from flask.
    Returns:
        Flask HTTP response
    """
    envs = cast(Dict[str, str], os.environ)
    return _as_response(formats(envs, _as_request(flash_request), envs.get("FLASK_ENV", "prod")))


@haystack_blueprint.route('/read', methods=['POST', 'GET'])
def flask_read() -> Response:
    """Invoke read() from flask.
    Returns:
        Flask HTTP response
    """
    envs = cast(Dict[str, str], os.environ)
    return _as_response(read(envs, _as_request(flash_request), envs.get("FLASK_ENV", "prod")))


@haystack_blueprint.route('/nav', methods=['POST', 'GET'])
def flask_nav() -> Response:
    """Invoke nav() from flask.
    Returns:
        Flask HTTP response
    """
    envs = cast(Dict[str, str], os.environ)
    return _as_response(nav(envs, _as_request(flash_request), envs.get("FLASK_ENV", "prod")))


@haystack_blueprint.route('/watchSub', methods=['POST', 'GET'])
def flask_watch_sub() -> Response:
    """Invoke watch_sub() from flask.
    Returns:
        Flask HTTP response
    """
    envs = cast(Dict[str, str], os.environ)
    return _as_response(watch_sub(envs, _as_request(flash_request), envs.get("FLASK_ENV", "prod")))


@haystack_blueprint.route('/watchUnsub', methods=['POST', 'GET'])
def flask_watch_unsub() -> Response:
    """Invoke watch_unsub() from flask.
    Returns:
        Flask HTTP response
    """
    envs = cast(Dict[str, str], os.environ)
    return _as_response(watch_unsub(envs, _as_request(flash_request),
                                    envs.get("FLASK_ENV", "prod")))


@haystack_blueprint.route('/watchPoll', methods=['POST', 'GET'])
def flask_watch_poll() -> Response:
    """Invoke watch_poll() from flask.
    Returns:
        Flask HTTP response
    """
    envs = cast(Dict[str, str], os.environ)
    return _as_response(watch_poll(envs, _as_request(flash_request), envs.get("FLASK_ENV", "prod")))


@haystack_blueprint.route('/pointWrite', methods=['POST', 'GET'])
def flask_point_write() -> Response:
    """Invoke point_write() from flask.
    Returns:
        Flask HTTP response
    """
    envs = cast(Dict[str, str], os.environ)
    return _as_response(point_write(envs, _as_request(flash_request),
                                    envs.get("FLASK_ENV", "prod")))


@haystack_blueprint.route('/hisRead', methods=['POST', 'GET'])
def flask_his_read() -> Response:
    """Invoke his_read() from flask.
    Returns:
        Flask HTTP response
    """
    envs = cast(Dict[str, str], os.environ)
    return _as_response(his_read(envs, _as_request(flash_request), envs.get("FLASK_ENV", "prod")))


@haystack_blueprint.route('/hisWrite', methods=['POST', 'GET'])
def flask_his_write() -> Response:
    """Invoke his_write() from flask.
    Returns:
        Flask HTTP response
    """
    envs = cast(Dict[str, str], os.environ)
    return _as_response(his_write(envs, _as_request(flash_request), envs.get("FLASK_ENV", "prod")))


@haystack_blueprint.route('/invokeAction', methods=['POST', 'GET'])
def flask_invoke_action() -> Response:
    """Invoke invoke_action() from flask.
    Returns:
        Flask HTTP response
    """
    envs = cast(Dict[str, str], os.environ)
    return _as_response(invoke_action(envs, _as_request(flash_request),
                                      envs.get("FLASK_ENV", "prod")))
=======
    return rep
>>>>>>> 8dcfeedb
<|MERGE_RESOLUTION|>--- conflicted
+++ resolved
@@ -18,10 +18,6 @@
     watch_unsub, watch_poll, point_write, his_read, his_write, invoke_action
 from shaystack.ops import HaystackHttpRequest, HaystackHttpResponse
 
-<<<<<<< HEAD
-haystack_blueprint = Blueprint('haystack', __name__,
-                               url_prefix='/haystack')
-=======
 
 def create_haystack_bp() -> Blueprint:
     haystack_blueprint = Blueprint('haystack', __name__,
@@ -139,13 +135,7 @@
         return _as_response(invoke_action(envs, _as_request(flash_request),
                                           envs.get("FLASK_ENV", "prod")))
 
-    @haystack_blueprint.route('/', methods=['GET'], defaults={'filename': 'index.html'})
-    @haystack_blueprint.route('/<path:filename>', methods=['GET'])
-    def flash_web_ui(filename) -> Response:
-        return send_from_directory(haystack_blueprint.static_folder, filename)
-
     return haystack_blueprint
->>>>>>> 8dcfeedb
 
 
 def _as_request(request: flash_request) -> HaystackHttpRequest:
@@ -163,131 +153,4 @@
     rep.status_code = response.status_code
     rep.headers = response.headers
     rep.data = response.body
-<<<<<<< HEAD
-    return rep
-
-
-@haystack_blueprint.route('/about', methods=['POST', 'GET'])
-def flask_about() -> Response:
-    """Invoke about() from flask.
-    Returns:
-        Flask HTTP response
-    """
-    envs = cast(Dict[str, str], os.environ)
-    return _as_response(about(envs, _as_request(flash_request), envs.get("FLASK_ENV", "prod")))
-
-
-@haystack_blueprint.route('/ops', methods=['POST', 'GET'])
-def flask_ops() -> Response:
-    """Invoke ops() from flask.
-    Returns:
-        Flask HTTP response
-    """
-    envs = cast(Dict[str, str], os.environ)
-    return _as_response(ops(envs, _as_request(flash_request), envs.get("FLASK_ENV", "prod")))
-
-
-@haystack_blueprint.route('/formats', methods=['POST', 'GET'])
-def flask_formats() -> Response:
-    """Invoke formats() from flask.
-    Returns:
-        Flask HTTP response
-    """
-    envs = cast(Dict[str, str], os.environ)
-    return _as_response(formats(envs, _as_request(flash_request), envs.get("FLASK_ENV", "prod")))
-
-
-@haystack_blueprint.route('/read', methods=['POST', 'GET'])
-def flask_read() -> Response:
-    """Invoke read() from flask.
-    Returns:
-        Flask HTTP response
-    """
-    envs = cast(Dict[str, str], os.environ)
-    return _as_response(read(envs, _as_request(flash_request), envs.get("FLASK_ENV", "prod")))
-
-
-@haystack_blueprint.route('/nav', methods=['POST', 'GET'])
-def flask_nav() -> Response:
-    """Invoke nav() from flask.
-    Returns:
-        Flask HTTP response
-    """
-    envs = cast(Dict[str, str], os.environ)
-    return _as_response(nav(envs, _as_request(flash_request), envs.get("FLASK_ENV", "prod")))
-
-
-@haystack_blueprint.route('/watchSub', methods=['POST', 'GET'])
-def flask_watch_sub() -> Response:
-    """Invoke watch_sub() from flask.
-    Returns:
-        Flask HTTP response
-    """
-    envs = cast(Dict[str, str], os.environ)
-    return _as_response(watch_sub(envs, _as_request(flash_request), envs.get("FLASK_ENV", "prod")))
-
-
-@haystack_blueprint.route('/watchUnsub', methods=['POST', 'GET'])
-def flask_watch_unsub() -> Response:
-    """Invoke watch_unsub() from flask.
-    Returns:
-        Flask HTTP response
-    """
-    envs = cast(Dict[str, str], os.environ)
-    return _as_response(watch_unsub(envs, _as_request(flash_request),
-                                    envs.get("FLASK_ENV", "prod")))
-
-
-@haystack_blueprint.route('/watchPoll', methods=['POST', 'GET'])
-def flask_watch_poll() -> Response:
-    """Invoke watch_poll() from flask.
-    Returns:
-        Flask HTTP response
-    """
-    envs = cast(Dict[str, str], os.environ)
-    return _as_response(watch_poll(envs, _as_request(flash_request), envs.get("FLASK_ENV", "prod")))
-
-
-@haystack_blueprint.route('/pointWrite', methods=['POST', 'GET'])
-def flask_point_write() -> Response:
-    """Invoke point_write() from flask.
-    Returns:
-        Flask HTTP response
-    """
-    envs = cast(Dict[str, str], os.environ)
-    return _as_response(point_write(envs, _as_request(flash_request),
-                                    envs.get("FLASK_ENV", "prod")))
-
-
-@haystack_blueprint.route('/hisRead', methods=['POST', 'GET'])
-def flask_his_read() -> Response:
-    """Invoke his_read() from flask.
-    Returns:
-        Flask HTTP response
-    """
-    envs = cast(Dict[str, str], os.environ)
-    return _as_response(his_read(envs, _as_request(flash_request), envs.get("FLASK_ENV", "prod")))
-
-
-@haystack_blueprint.route('/hisWrite', methods=['POST', 'GET'])
-def flask_his_write() -> Response:
-    """Invoke his_write() from flask.
-    Returns:
-        Flask HTTP response
-    """
-    envs = cast(Dict[str, str], os.environ)
-    return _as_response(his_write(envs, _as_request(flash_request), envs.get("FLASK_ENV", "prod")))
-
-
-@haystack_blueprint.route('/invokeAction', methods=['POST', 'GET'])
-def flask_invoke_action() -> Response:
-    """Invoke invoke_action() from flask.
-    Returns:
-        Flask HTTP response
-    """
-    envs = cast(Dict[str, str], os.environ)
-    return _as_response(invoke_action(envs, _as_request(flash_request),
-                                      envs.get("FLASK_ENV", "prod")))
-=======
-    return rep
->>>>>>> 8dcfeedb
+    return rep