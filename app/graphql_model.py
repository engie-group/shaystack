# -*- coding: utf-8 -*-
# Haystack API Provider module
# See the accompanying LICENSE Apache V2.0 file.
# (C) 2021 Engie Digital
#
# vim: set ts=4 sts=4 et tw=78 sw=4 si:
"""
Model to inject a another graphene model, to manage the haystack layer.
See the blueprint_graphql to see how to integrate this part of global GraphQL model.
"""
import json
import logging
from datetime import datetime, date, time
from typing import Optional, List, Any, Dict, Union, Type

import graphene
import haystackapi
import pytz
from graphql import ResolveInfo
from graphql.language.ast import StringValue, IntValue, FloatValue, BooleanValue, EnumValue
from haystackapi import Ref, Uri, Coordinate, parse_hs_datetime_format, Grid
from haystackapi.grid_filter import parse_hs_time_format, parse_hs_date_format
from haystackapi.providers.haystack_interface import get_singleton_provider, parse_date_range
from haystackapi.zincdumper import dump_hs_date_time, dump_hs_time, dump_hs_date

BOTO3_AVAILABLE = False
try:
    # Check the presence of boto3
    import boto3  # pylint: disable=unused-import

    BOTO3_AVAILABLE = True
except ImportError:
    pass

log = logging.getLogger("haystackapi")


class HSScalar(graphene.Scalar):
    """Haystack Scalar"""

    class Meta:  # pylint: disable=too-few-public-methods
        """Update name for AWS"""
        name = "AWSJSON" if BOTO3_AVAILABLE else "JSONString"

    @staticmethod
    def serialize(hs_scalar: Any) -> Any:
        """
        Args:
            hs_scalar (Any):
        """
        return json.loads(haystackapi.dump_scalar(hs_scalar,
                                                  haystackapi.MODE_JSON,
                                                  version=haystackapi.VER_3_0))

    @staticmethod
    def parse_literal(node: Union[IntValue, FloatValue, StringValue, BooleanValue, EnumValue]) -> Any:
        """
        Args:
            node:
        """
        if isinstance(node, StringValue):
            str_value = node.value
            if len(str_value) >= 2 and str_value[1] == ':':
                return haystackapi.parse_scalar(node.value,
                                                haystackapi.MODE_JSON)
        return node.value

    @staticmethod
    def parse_value(value: Any) -> Any:
        """
        Args:
            value (Any):
        """
        return haystackapi.parse_scalar(value, haystackapi.MODE_JSON)


class HSDateTime(graphene.String):
    """Haystack compatible date format."""

    class Meta:  # pylint: disable=missing-class-docstring
        name = "AWSDateTime" if BOTO3_AVAILABLE else "DateTime"

    @staticmethod
    def serialize(date_time: datetime) -> str:
        # Call to convert python object to graphql result
        """
        Args:
            date_time (datetime):
        """
        assert isinstance(date_time, datetime), \
            'Received not compatible datetime "{}"'.format(repr(date_time))
        return dump_hs_date_time(date_time)

    @staticmethod
    def parse_literal(node: StringValue) -> datetime:  # pylint: disable=arguments-differ
        # Call to convert graphql parameter to python object
        """
        Args:
            node (StringValue):
        """
        assert isinstance(node, StringValue), \
            'Received not compatible datetime "{}"'.format(repr(node))
        return HSDateTime.parse_value(node.value)

    @staticmethod
    def parse_value(value: Union[datetime, date, str]) -> datetime:
        # Call to convert graphql variable to python object
        """
        Args:
            value:
        """
        if isinstance(value, datetime):
            return value
        if isinstance(value, date):
            return datetime.combine(value, datetime.max.time()).replace(tzinfo=pytz.UTC)
        return parse_hs_datetime_format(value)


class HSDate(graphene.String):
    """Haystack date for GraphQL"""

    class Meta:  # pylint: disable=missing-class-docstring
        name = "AWSDate" if BOTO3_AVAILABLE else "Date"

    @staticmethod
    def serialize(a_date: date) -> str:
        """
        Args:
            a_date (date):
        """
        assert isinstance(a_date, date), 'Received not compatible date "{}"'.format(repr(a_date))
        return dump_hs_date(a_date)

    @staticmethod
    def parse_literal(node: StringValue) -> date:  # pylint: disable=arguments-differ
        """
        Args:
            node (StringValue):
        """
        assert isinstance(node, StringValue), 'Received not compatible date "{}"'.format(repr(node))
        return HSDate.parse_value(node.value)

    @staticmethod
    def parse_value(value: Union[date, str]) -> date:
        """
        Args:
            value:
        """
        if isinstance(value, date):
            return value
        return parse_hs_date_format(value)


class HSTime(graphene.String):
    """Haystack time for GraphQL"""

    class Meta:  # pylint: disable=missing-class-docstring
        name = "AWSTime" if BOTO3_AVAILABLE else "Time"

    @staticmethod
    def serialize(a_time: time) -> str:
        """
        Args:
            a_time (time):
        """
        assert isinstance(a_time, time), 'Received not compatible time "{}"'.format(repr(a_time))
        return dump_hs_time(a_time)

    @staticmethod
    def parse_literal(node: StringValue) -> time:  # pylint: disable=arguments-differ
        """
        Args:
            node (StringValue):
        """
        assert isinstance(node, StringValue), 'Received not compatible time "{}"'.format(repr(node))
        return HSTime.parse_value(node.value)

    @staticmethod
    def parse_value(value: Union[time, str]) -> time:
        """
        Args:
            value:
        """
        if isinstance(value, time):
            return value
        return parse_hs_time_format(value)


class HSUri(graphene.String):
    """Haystack URI for GraphQL"""

    class Meta:  # pylint: disable=too-few-public-methods,missing-class-docstring
        name = "AWSURL" if BOTO3_AVAILABLE else "HSURL"

    @staticmethod
    def serialize(a_uri: Uri) -> str:
        """
        Args:
            a_uri (Uri):
        """
        assert isinstance(a_uri, Uri), 'Received not compatible uri "{}"'.format(repr(a_uri))
        return str(a_uri)

    @staticmethod
    def parse_literal(node: StringValue) -> Uri:  # pylint: disable=arguments-differ
        """
        Args:
            node (StringValue):
        """
        return HSUri.parse_value(node.value)

    @staticmethod
    def parse_value(value: str) -> Uri:
        """
        Args:
            value (str):
        """
        if value.startswith("u:"):
            return haystackapi.parse_scalar(value, haystackapi.MODE_JSON, version=haystackapi.VER_3_0)
        return Uri(value)


class HSCoordinate(graphene.ObjectType):  # pylint: disable=too-few-public-methods
    """Haystack coordinate for GraphQL"""
    latitude = graphene.Float(required=True,
                              description="Latitude")
    longitude = graphene.Float(required=True,
                               description="Longitude")


class HSAbout(graphene.ObjectType):  # pylint: disable=too-few-public-methods
    """Result of 'about' haystack operation"""
    haystackVersion = graphene.String(required=True,
                                      description="Haystack version implemented")
    tz = graphene.String(required=True,
                         description="Server time zone")
    serverName = graphene.String(required=True,
                                 description="Server name")
    serverTime = graphene.Field(graphene.NonNull(HSDateTime),
                                description="Server current time")
    serverBootTime = graphene.Field(graphene.NonNull(HSDateTime),
                                    description="Server boot time")
    productName = graphene.String(required=True,
                                  description="Server Product name")
    productUri = graphene.Field(graphene.NonNull(HSUri),
                                description="Server URL")
    productVersion = graphene.String(required=True,
                                     description="Product version")
    moduleName = graphene.String(required=True,
                                 description="Module name")
    moduleVersion = graphene.String(required=True,
                                    description="Module version")


class HSOps(graphene.ObjectType):  # pylint: disable=too-few-public-methods
    """Result of 'ops' haystack operation"""

    name = graphene.String(description="Name of operation (see https://project-haystack.org/doc/Ops)")
    summary = graphene.String(description="Summary of operation")


class HSTS(graphene.ObjectType):  # pylint: disable=too-few-public-methods,too-many-instance-attributes
    """Result of 'hisRead' haystack operation"""
    ts = graphene.Field(HSDateTime, description="Date time of event")
    val = graphene.Field(HSScalar, description="Haystack JSON format of value")

    int = graphene.Int(required=False, description="Integer version of the value")
    float = graphene.Float(required=False, description="Float version of the value")
    str = graphene.String(required=False, description="Float version of the value")
    bool = graphene.Boolean(required=False, description="Boolean version of the value")
    uri = graphene.String(required=False, description="URI version of the value")
    ref = graphene.String(required=False, description="Reference version of the value")
    date = HSDate(required=False, description="Date version of the value")
    time = HSTime(required=False, description="Time version of the value")
    datetime = HSDateTime(required=False, description="Date time version of the value")
    coord = graphene.Field(HSCoordinate,
                           description="Geographic Coordinate")


class HSPointWrite(graphene.ObjectType):  # pylint: disable=too-few-public-methods
    """Result of 'pointWrite' haystack operation"""
    level = graphene.Int(description="Current level")
    levelDis = graphene.String(description="Description of level")
    val = graphene.Field(HSScalar, description="Value")
    who = graphene.String(description="Who has updated the value")


# PPR: see the batch approach
class ReadHaystack(graphene.ObjectType):
    """Ontology conform with Haystack project"""

    class Meta:  # pylint: disable=too-few-public-methods,missing-class-docstring
        name = "Haystack"

    about = graphene.NonNull(HSAbout,
                             description="Versions of api")

    ops = graphene.NonNull(graphene.List(
        graphene.NonNull(HSOps)),
        description="List of operation implemented")

    tag_values = graphene.NonNull(graphene.List(graphene.NonNull(graphene.String),
                                                ),
                                  tag=graphene.String(required=True,
                                                      description="Tag name"),
                                  version=HSDateTime(description="Date of the version "
                                                                 "or nothing for the last version"),
                                  description="All values for a specific tag")

    versions = graphene.NonNull(graphene.List(graphene.NonNull(HSDateTime)),
                                description="All versions of data")

    entities = graphene.List(
        graphene.NonNull(HSScalar),
        ids=graphene.List(graphene.ID,
                          description="List of ids to return (if set, ignore filter and limit)"),
        select=graphene.String(default_value='*',
                               description="List of tags to return"),
        limit=graphene.Int(default_value=0,
                           description="Maximum number of items to return"),
        filter=graphene.String(default_value='',
                               description="Filter or item (see https://project-haystack.org/doc/Filters"),
        version=HSDateTime(description="Date of the version or nothing for the last version"),
        description="Selected entities of ontology"
    )

    histories = graphene.List(graphene.NonNull(graphene.List(graphene.NonNull(HSTS))),
                              ids=graphene.List(graphene.ID,
                                                description="List of ids to return"),
                              dates_range=graphene.String(description="today, yesterday, "
                                                                      "{date}, {date},{date}, "
                                                                      "{datetime}, "
                                                                      "{datetime},{datetime}"
                                                          ),
                              version=HSDateTime(
                                  description="Date of the version or nothing for the last version"),
                              description="Selected time series")

    point_write = graphene.List(
        graphene.NonNull(HSPointWrite),
        id=graphene.ID(required=True,
                       description="Id to read (accept @xxx, r:xxx or xxx)"),
        version=HSDateTime(description="Date of the version or nothing for the last version"),
        description="Point write values"
    )

    @staticmethod
    def resolve_about(parent: 'ReadHaystack',
                      info: ResolveInfo):
        """
        Args:
            parent:
            info (ResolveInfo):
        """
        log.debug("resolve_about(parent,info)")
        grid = get_singleton_provider().about("http://localhost")
        result = ReadHaystack._conv_entity(HSAbout, grid[0])
        result.serverTime = grid[0]["serverTime"]  # pylint: disable=invalid-name
        result.bootTime = grid[0]["serverBootTime"]  # pylint: disable=invalid-name, attribute-defined-outside-init
        return result

    @staticmethod
    def resolve_ops(parent: 'ReadHaystack',
                    info: ResolveInfo):
        """
        Args:
            parent:
            info (ResolveInfo):
        """
        log.debug("resolve_about(parent,info)")
        grid = get_singleton_provider().ops()
        return ReadHaystack._conv_list_to_object_type(HSOps, grid)

    @staticmethod
    def resolve_tag_values(parent: 'ReadHaystack',
                           info: ResolveInfo,
                           tag: str,
                           version: Optional[HSDateTime] = None):
        """
        Args:
            parent:
            info (ResolveInfo):
            tag (str):
            version:
        """
        log.debug("resolve_values(parent,info,%s)", tag)
        return get_singleton_provider().values_for_tag(tag, version)

    @staticmethod
    def resolve_versions(parent: 'ReadHaystack',
                         info: ResolveInfo):
        """
        Args:
            parent:
            info (ResolveInfo):
        """
        log.debug("resolve_versions(parent,info)")
        return get_singleton_provider().versions()

    @staticmethod
    def resolve_entities(parent: 'ReadHaystack',
                         info: ResolveInfo,
                         ids: Optional[List[str]] = None,
                         select: str = '*',
                         filter: str = '',  # pylint: disable=redefined-builtin
                         limit: int = 0,
                         version: Optional[HSDateTime] = None):
        """
        Args:
            parent:
            info (ResolveInfo):
            ids:
            select (str):
            filter (str):
            limit (int):
            version:
        """
        log.debug(
            "resolve_entities(parent,info,ids=%s, "
            "select=%s, filter=%s, "
            "limit=%s, version=%s)", ids, select, filter, limit, version)
        if ids:
            ids = [Ref(ReadHaystack._filter_id(entity_id)) for entity_id in ids]
        grid = get_singleton_provider().read(limit, select, ids, filter, version)
        return grid

    @staticmethod
    def resolve_histories(parent: 'ReadHaystack',
                          info: ResolveInfo,
                          ids: Optional[List[str]] = None,
                          dates_range: Optional[str] = None,
<<<<<<< HEAD
                          version: Union[str, datetime, date, None] = None):
=======
                          version: Union[str, datetime, None] = None):
        """
        Args:
            parent:
            info (ResolveInfo):
            ids:
            dates_range:
            version:
        """
>>>>>>> f83cba58
        if version:
            version = HSDateTime.parse_value(version)
        log.debug("resolve_histories(parent,info,ids=%s, range=%s, version=%s)",
                  ids, dates_range, version)
        provider = get_singleton_provider()
        grid_date_range = parse_date_range(dates_range, provider.get_tz())
        return [ReadHaystack._conv_history(
            provider.his_read(Ref(ReadHaystack._filter_id(entity_id)), grid_date_range, version),
            info
        )
            for entity_id in ids]

    @staticmethod
    def resolve_point_write(parent: 'ReadHaystack',
                            info: ResolveInfo,
                            entity_id: str,
                            version: Union[datetime, str, None] = None):
        """
        Args:
            parent:
            info (ResolveInfo):
            entity_id (str):
            version:
        """
        if version:
            version = HSDateTime.parse_value(version)
        log.debug("resolve_point_write(parent,info, entity_id=%s, version=%s)",
                  entity_id, version)
        ref = Ref(ReadHaystack._filter_id(entity_id))
        grid = get_singleton_provider().point_write_read(ref, version)
        return ReadHaystack._conv_list_to_object_type(HSPointWrite, grid)

    @staticmethod
    def _conv_value(entity: Dict[str, Any],
                    info: ResolveInfo) -> HSTS:
        """
        Args:
            entity:
            info (ResolveInfo):
        """
        selection = info.field_asts[0].selection_set.selections
        cast_value = HSTS()
        value = entity["val"]
        cast_value.ts = entity["ts"]  # pylint: disable=invalid-name
        cast_value.val = value
        for sel in selection:
            name = sel.name.value
            if name in ['ts', 'val']:
                continue

            if name == 'int' and isinstance(value, (int, float)):
                cast_value.int = int(value)
            elif name == 'float' and isinstance(value, float):
                cast_value.float = value
            elif name == 'str':
                cast_value.str = str(value)
            elif name == 'bool':
                cast_value.bool = bool(value)
            elif name == 'uri' and isinstance(value, Uri):
                cast_value.uri = str(value)
            elif name == 'ref' and isinstance(value, Ref):
                cast_value.ref = '@' + value.name
            elif name == 'date' and isinstance(value, date):
                cast_value.date = value
            elif name == 'date' and isinstance(value, datetime):
                cast_value.date = value.date()
            elif name == 'time' and isinstance(value, time):
                cast_value.time = value
            elif name == 'time' and isinstance(value, datetime):
                cast_value.time = value.time()
            elif name == 'datetime' and isinstance(value, datetime):
                cast_value.datetime = value
            elif name == 'coord' and isinstance(value, Coordinate):
                cast_value.coord = HSCoordinate(value.latitude, value.longitude)
        return cast_value

    @staticmethod
    def _conv_history(entities, info: ResolveInfo):
        """
        Args:
            entities:
            info (ResolveInfo):
        """
        return [ReadHaystack._conv_value(entity, info) for entity in entities]

    @staticmethod
    def _filter_id(entity_id: str) -> str:
        """
        Args:
            entity_id (str):
        """
        if entity_id.startswith("r:"):
            return entity_id[2:]
        if entity_id.startswith('@'):
            return entity_id[1:]
        return entity_id

    @staticmethod
    def _conv_entity(target_class: Type, entity: Dict[str, Any]):
        """
        Args:
            target_class (Type):
            entity:
        """
        entity_result = target_class()
        for key, val in entity.items():
            if key in entity:
                entity_result.__setattr__(key, val)
        return entity_result

    @staticmethod
    def _conv_list_to_object_type(target_class: Type, grid: Grid):
        """
        Args:
            target_class (Type):
            grid (Grid):
        """
        result = []
        for row in grid:
            result.append(ReadHaystack._conv_entity(target_class, row))
        return result<|MERGE_RESOLUTION|>--- conflicted
+++ resolved
@@ -429,10 +429,7 @@
                           info: ResolveInfo,
                           ids: Optional[List[str]] = None,
                           dates_range: Optional[str] = None,
-<<<<<<< HEAD
                           version: Union[str, datetime, date, None] = None):
-=======
-                          version: Union[str, datetime, None] = None):
         """
         Args:
             parent:
@@ -441,7 +438,6 @@
             dates_range:
             version:
         """
->>>>>>> f83cba58
         if version:
             version = HSDateTime.parse_value(version)
         log.debug("resolve_histories(parent,info,ids=%s, range=%s, version=%s)",
