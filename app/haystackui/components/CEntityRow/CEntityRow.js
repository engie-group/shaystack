--- conflicted
+++ resolved
@@ -41,12 +41,7 @@
   </v-card>
 `
 
-<<<<<<< HEAD
-import formatService from '../../services/formatService.js'
-import dataUtils from '../../services/dataUtils.js'
-=======
 import { formatEntityService, formatChartService, dateUtils } from '../../services/index.js'
->>>>>>> 80262412
 import CChart from '../CChart/CChart.js'
 import PHisDataTable from '../../presenters/PHisDataTable/PHisDataTable.js'
 
@@ -181,27 +176,6 @@
     getEntityValue(dataEntityKey) {
       const entityKeyObject = this.dataEntity[dataEntityKey]
       const { apiSource } = this.dataEntity[dataEntityKey]
-<<<<<<< HEAD
-      if (value === 'b:') return { val: value.substring(2), apiSource }
-      if (value === 'm:') return { val: '✓', apiSource }
-      if (value.substring(0, 2) === 'c:') return { val: value, apiSource }
-      if (value.substring(0, 2) === 'r:') return { val: value, apiSource }
-      if (value.substring(0, 2) === 'n:') return this.getNumberValue(dataEntityKey)
-      if (value.substring(0, 2) === 'r:') return { val: value, apiSource }
-      if (!value) return { val: '', apiSource }  //false
-      return { val: value.substring(2), apiSource }
-    },
-    getHisTableValue(row) { //TO FIX SAME TYPE
-      const value = row.val
-      if (typeof value === 'boolean') return value
-      if (value === 'm:') return '✓'
-      if (value.substring(0, 2) === 'c:') return value
-      if (value.substring(0, 2) === 'r:') return value
-      if (value.substring(0, 2) === 'n:') return this.getNumberValue(value)
-      if (value.substring(0, 2) === 'r:') return value
-      if (!value) return value
-      return value.substring(2)
-=======
       if (!entityKeyObject.hasOwnProperty('_kind'))  return { ...entityKeyObject, apiSource }
       if (dataEntityKey==='id') entityKeyObject['dis'] = this.entityName
       return {...entityKeyObject, apiSource }
@@ -224,7 +198,6 @@
         return histories
       }
       return []
->>>>>>> 80262412
     }
   }
 }
