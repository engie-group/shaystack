--- conflicted
+++ resolved
@@ -45,11 +45,7 @@
   </v-card>
 `
 
-<<<<<<< HEAD
-import formatService from '../../services/formatService.js'
-=======
 import { utils } from '../../services/index.js'
->>>>>>> 80262412
 
 export default {
   template,
