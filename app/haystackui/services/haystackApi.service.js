class HaystackApiService {
  constructor({ haystackApiHost, apiKey }) {
    this.haystackApiHost = haystackApiHost
    this.apiKey = apiKey
  }
  get api() {
    const headers = this.apiKey ?
    {
<<<<<<< HEAD
      'Content-Type': 'application/hayson',
      'KeyId': this.apiKey
    } :
    {
      'Accept': 'application/hayson, **'
=======
      'Accept': 'application/hayson, */*',
      'KeyId': this.apiKey
    } :
    {
      'Accept': 'application/hayson, */*'
>>>>>>> cce24fa1
    }
    return axios.create({
      baseURL: `${this.haystackApiHost}`,
      timeout: 20000,
      withCredentials: false,
      headers
    })
  }

  async isHaystackApi(isStart = false) {
    try {
      const opsResponse = await this.api.get(`/ops`)
      const formatResponse = await this.api.get(`/formats`)
      const isHaystackApiAvailable =
        opsResponse.data.rows.find(row => row.name === 'read') &&
        formatResponse.data.rows.find(row => row.mime === 'application/json' && row.receive['_kind'] === 'Marker')
      if (isHaystackApiAvailable) return 'available'
      alert('unavailable')
      return 'unavailable'
    } catch (error) {
      const statusCodeError = error.response.status
      if (statusCodeError === 403 || statusCodeError === 401) {
        return 'notAuthenticated'
      }
      if (statusCodeError === 404) {
        if (!isStart) alert('this is not a haystack API')
        return 'unreachable'
      }
      if (statusCodeError === 500) {
        alert('internal error')
        return 'internError'
      }
      return false
    }
  }

  async isHisReadAvailable() {
    try {
      const response = await this.api.get(`/ops`)
      if (response.data.rows.find(row => row.name === 'hisRead')) return true
      return false
    } catch {
      return false
    }
  }

  async getEntity(entity, limit, version = '') {
    const versionParam = version === '' ? '' : `&version=${new Date(version).toISOString()}`
    try {
      const response = await this.api.get(`/read?filter=${entity}&limit=${limit}${versionParam}`)
      return response.data
    } catch {
      return []
    }
  }
  async getHistory(id, range = '2020-01-01,2022-12-31') {
    try {
      const response =
        range === ','
          ? await this.api.get(`/hisRead?id=@${id}`)
          : await this.api.get(`/hisRead?id=@${id}&range=${range}`)
      const kindValues = response.data.cols.kind
      if (kindValues === 's:Number') return response.data.rows.slice(0, 40)
      return response.data.rows.slice(0, 20)
    } catch {
      return []
    }
  }

}

export default HaystackApiService<|MERGE_RESOLUTION|>--- conflicted
+++ resolved
@@ -6,19 +6,11 @@
   get api() {
     const headers = this.apiKey ?
     {
-<<<<<<< HEAD
-      'Content-Type': 'application/hayson',
-      'KeyId': this.apiKey
-    } :
-    {
-      'Accept': 'application/hayson, **'
-=======
       'Accept': 'application/hayson, */*',
       'KeyId': this.apiKey
     } :
     {
       'Accept': 'application/hayson, */*'
->>>>>>> cce24fa1
     }
     return axios.create({
       baseURL: `${this.haystackApiHost}`,
