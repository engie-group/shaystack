--- conflicted
+++ resolved
@@ -77,17 +77,10 @@
     mock==4.0.3
     coverage==5.5
     psycopg2
-<<<<<<< HEAD
-    supersqlite
-    PyMySQL
-    pymongo
-    pdoc3
-=======
     supersqlite==0.0.78
     PyMySQL==1.0.2
     pymongo==3.11.4
     pdoc3==0.9.2
->>>>>>> 80262412
     pip-licenses
 
 flask =
