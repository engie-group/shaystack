# -*- coding: utf-8 -*-
# SQL Provider
# See the accompanying LICENSE file.
# (C) 2021 Engie Digital
#
# vim: set ts=4 sts=4 et tw=78 sw=4 si:
"""
Manipulate Haystack ontology on SQL database.

Set the HAYSTACK_DB with sql database connection URL, similar
to [sqlalchemy](https://docs.sqlalchemy.org/en/13/core/engines.html#database-urls)
May be:
- postgresql://scott:tiger@localhost/mydatabase#mytable
- postgresql+psycopg2://scott:tiger@localhost/mydatabase
- sqlite3://test.db#haystack

Each entity was save in one SQL row. A column save the JSON version of entity.
"""
import importlib
import json
import logging
import re
from datetime import datetime, timedelta
from os.path import dirname
from threading import local
from types import ModuleType
from typing import Optional, Tuple, Dict, Any, List, Callable, Set, cast
from urllib.parse import urlparse, ParseResult

import pytz
from overrides import overrides

from .db_haystack_interface import DBHaystackInterface
from .sqldb_protocol import DBConnection
from .tools import get_secret_manager_secret, _BOTO3_AVAILABLE
from .url import read_grid_from_uri
from ..datatypes import Ref
from ..grid import Grid
from ..jsondumper import dump_scalar, _dump_meta, _dump_columns, _dump_row
from ..jsonparser import parse_scalar, _parse_row, _parse_metadata, _parse_cols
from ..type import Entity
from ..version import LATEST_VER

log = logging.getLogger("sql.Provider")

_default_driver = {
    "sqlite3": ("supersqlite.sqlite3", {"database"}),
    "supersqlite": ("supersqlite.sqlite3", {"database"}),
    "postgresql": ("psycopg2", {"host", "database", "user", "password"}),
    "postgres": ("psycopg2", {"host", "database", "user", "password"}),
    "mysql": ("pymysql", {"host", "database", "user", "password", "client_flag"}),  # Not implemented yet
    # "oracle": "cx_oracle",
    # "mssql": "pymssql",
}


def _validate_grid(grid: Grid):
    ids = set()
    for row in grid:
        if 'id' in row:
            id_row = row['id']
            assert id_row not in ids, f"Id {id_row} is allready in grid"
            if id_row in ids:
                return False
            ids.add(id_row)
    return True


def _import_db_driver(parsed_db: ParseResult,
                      default_driver: Dict[str, Tuple[str, Set[str]]]) \
        -> Tuple[ModuleType, str, ParseResult]:
    if not parsed_db.fragment:
        parsed_db = urlparse(parsed_db.geturl() + "#haystack")
    if parsed_db.scheme.find("+") != -1:
        dialect, driver = parsed_db.scheme.split('+')
        dialect = _fix_dialect_alias(dialect)
    else:
        dialect = _fix_dialect_alias(parsed_db.scheme)
        if dialect not in default_driver:
            raise ValueError(f"Dialect '{dialect}' not supported ({parsed_db.geturl()})")
        driver = default_driver[dialect][0]
    if driver.find('.') != -1:
        splitted = driver.split('.')
        mod = importlib.import_module(splitted[0])
        return mod.__dict__[splitted[1]], dialect, parsed_db

    return importlib.import_module(driver), dialect, parsed_db


def _fix_dialect_alias(dialect: str) -> str:
    if dialect == "postgres":
        dialect = "postgresql"
    if dialect == "sqlite":
        dialect = "sqlite3"
    return dialect


class _LocalConnect(local):
    """
    One connection by thread
    """
    __slots__ = ("_connect",)

    # noinspection PyUnresolvedReferences
    def __init__(self, module: ModuleType, **params):
        super().__init__()
        self._connect = module.connect(**params)

    def get_connect(self):
        return self._connect


class Provider(DBHaystackInterface):
    """
    Expose an Haystack data via the Haystack Rest API and SQL databases
    """
    __slots__ = "_connect", "_parsed_db", "_dialect", "_default_driver", "database", \
                "_sql", "_sql_type_to_json"

    @property
    def name(self) -> str:
        return "SQL"

    def __init__(self, envs: Dict[str, str]):
        DBHaystackInterface.__init__(self, envs)
        self._connect = None
        log.info("Use %s", self._get_db())
        self._parsed_db = urlparse(self._get_db())
        # Import DB driver compatible with DB-API2 (PEP-0249)
        self._dialect = None
        self._default_driver = _default_driver
        self.database, self._dialect, self._parsed_db = \
            _import_db_driver(self._parsed_db,
                              self._default_driver)
        self._sql = self._dialect_request(self._dialect)
        self._sql_type_to_json = self._sql["sql_type_to_json"]

    def _get_db(self) -> str:  # pylint: disable=no-self-use
        """ Return the url to the file to expose. """
        return self._envs["HAYSTACK_DB"]

    @overrides
    def values_for_tag(self, tag: str,
                       date_version: Optional[datetime] = None) -> List[Any]:
        customer_id = self.get_customer_id()
        distinct = self._sql.get("DISTINCT_TAG_VALUES")
        if distinct is None:
            raise NotImplementedError("Not implemented")
        conn = self.get_connect()
        cursor = conn.cursor()
        try:
            cursor.execute(re.sub(r"\[#]", tag, distinct),
                           (customer_id,))
            result = cursor.fetchall()
            conn.commit()
            return sorted([parse_scalar(x[0]) for x in result if x[0] is not None])
        finally:
            cursor.close()

    @overrides
    def versions(self) -> List[datetime]:
        """
        Return datetime for each versions or empty array if is unknown
        """
        conn = self.get_connect()
        # with conn.cursor() as cursor:
        cursor = conn.cursor()
        try:
            customer_id = self.get_customer_id()
            cursor.execute(self._sql["DISTINCT_VERSION"], (customer_id,))
            result = cursor.fetchall()
            conn.commit()
            if result and isinstance(result[0][0], str):
                return [datetime.strptime(x[0], "%Y-%m-%d %H:%M:%S").replace(tzinfo=pytz.utc) for x in result]
            return [x[0] for x in result]
        finally:
            cursor.close()

    @overrides
    def about(self, home: str) -> Grid:  # pylint: disable=no-self-use
        """ Implement the Haystack 'about' operation """
        grid = super().about(home)
        about_data = cast(Entity, grid[0])
        about_data.update(
            {  # pylint: disable=no-member
                "productVersion": "1.0",
                "moduleName": "SQLProvider",
                "moduleVersion": "1.0",
            }
        )
        return grid

    @overrides
    def read(
            self,
            limit: int,
            select: Optional[str],
            entity_ids: Optional[List[Ref]] = None,
            grid_filter: Optional[str] = None,
            date_version: Optional[datetime] = None,
    ) -> Grid:
        """ Implement Haystack 'read' """
        log.debug(
            "----> Call read(limit=%s, select='%s', ids=%s grid_filter='%s' date_version=%s)",
            repr(limit),
            repr(select),
            repr(entity_ids),
            repr(grid_filter),
            repr(date_version),
        )
        conn = self.get_connect()
        # with conn.cursor() as cursor:
        cursor = conn.cursor()
        try:
            sql_type_to_json = self._sql_type_to_json
            if date_version is None:
                date_version = datetime.now().replace(tzinfo=pytz.UTC)
            exec_sql_filter: Callable = self._sql["exec_sql_filter"]
            if entity_ids is None:
                cursor = exec_sql_filter(self._sql,
                                         cursor,
                                         self._parsed_db.fragment,
                                         grid_filter,
                                         date_version,
                                         limit,
                                         self.get_customer_id(),
                                         )
                grid = self._init_grid_from_db(date_version)
                for row in cursor:
                    grid.append(_parse_row(sql_type_to_json(row[0]), LATEST_VER))
                conn.commit()
                return grid.select(select)
            customer_id = self.get_customer_id()
            sql_ids = "('" + "','".join([entity_id.name
                                         for entity_id in entity_ids]) + "')"
            cursor.execute(self._sql["SELECT_ENTITY_WITH_ID"] + sql_ids,
                           (date_version, customer_id))

            grid = self._init_grid_from_db(date_version)
            for row in cursor:
                grid.append(_parse_row(sql_type_to_json(row[0]), LATEST_VER))
            conn.commit()
            return grid.select(select)
        finally:
            cursor.close()

    @overrides
    def his_read(
            self,
            entity_id: Ref,
            dates_range: Optional[Tuple[datetime, datetime]] = None,
            date_version: Optional[datetime] = None,
    ) -> Grid:
        """ Implement Haystack 'hisRead' """
        log.debug(
            "----> Call his_read(id=%s , range=%s, " "date_version=%s)",
            repr(entity_id),
            repr(dates_range),
            repr(date_version),
        )
        conn = self.get_connect()
        cursor = conn.cursor()
        customer_id = self.get_customer_id()
        history = Grid(columns=["ts", "val"])
        field_to_datetime_tz = self._sql["field_to_datetime_tz"]
        try:
            if not date_version:
                date_version = datetime.max.replace(tzinfo=pytz.UTC)
            if dates_range[1] > date_version:
                dates_range = list(dates_range)
                dates_range[1] = date_version

            cursor.execute(self._sql["SELECT_TS"], (customer_id, entity_id.name,
                                                    dates_range[0],
                                                    dates_range[1] + timedelta(microseconds=-1)))
            for row in cursor:
                history.append(
                    {
                        "ts": field_to_datetime_tz(row[0]),
                        "val": parse_scalar(row[1])
                    }
                )
            if history:
                min_date = datetime.max.replace(tzinfo=pytz.UTC)
                max_date = datetime.min.replace(tzinfo=pytz.UTC)

                for time_serie in history:
                    min_date = min(min_date, time_serie["ts"])
                    max_date = max(max_date, time_serie["ts"])
            else:
                min_date = date_version
                max_date = date_version

            history.metadata = {
                "id": entity_id,
                "hisStart": min_date,
                "hisEnd": max_date,
            }
            return history

        finally:
            cursor.close()

    def __exit__(self, exc_type, exc_value, exc_traceback):
        conn = self.get_connect()
        conn.close()
        self._connect = False

    def get_connect(self) -> DBConnection:  # PPR: monothread ? No with Zappa
        """ Return current connection to database. """
        if not self._connect and self._dialect:  # Lazy connection
            if self._dialect not in self._default_driver:
                raise ValueError(f"Dialect '{self._dialect}' not supported")
            try:
                port = self._parsed_db.port  # To manage sqlite in memory
            except ValueError:
                port = 0
            password = self._parsed_db.password
            if _BOTO3_AVAILABLE and self._parsed_db.username and \
                    password.startswith("<") and password.endswith(">"):
                password = get_secret_manager_secret(password[1:-1], self._envs)
            params = {
                "host": self._parsed_db.hostname,
                "port": port,
                "user": self._parsed_db.username,
                "passwd": password,
                "password": password,
                "db": self._parsed_db.path[1:],
                "database": self._parsed_db.path[1:],
                "dbname": self._parsed_db.path[1:],
                "client_flag": 65536,  # CLIENT.MULTI_STATEMENTS
            }
            _, keys = self._default_driver[self._dialect]
            filtered = {key: val for key, val in params.items() if key in keys}
            self._connect = _LocalConnect(self.database, **filtered)
<<<<<<< HEAD
            # connect: DBConnection = self.database.connect(**filtered)
            # self._connect = connect
=======
>>>>>>> 8dcfeedb
            self.create_db()
        if not self._connect:
            raise ValueError("Impossible to use the database url")
        return self._connect.get_connect()

    def _init_grid_from_db(self, version: Optional[datetime]) -> Grid:
        customer = self.get_customer_id()
        if version is None:
            version = datetime.max.replace(tzinfo=pytz.UTC, microsecond=0)
        conn = self.get_connect()
        # with conn.cursor() as cursor:
        cursor = conn.cursor()
        try:
            sql_type_to_json = self._sql_type_to_json
            cursor.execute(self._sql["SELECT_META_DATA"],
                           (version, customer))
            grid = Grid(version=LATEST_VER)
            row = cursor.fetchone()
            if row:
                meta, cols = row
                grid.metadata = _parse_metadata(sql_type_to_json(meta), LATEST_VER)
                _parse_cols(grid, sql_type_to_json(cols), LATEST_VER)
            conn.commit()
            return grid
        finally:
            cursor.close()

    def _dialect_request(self, dialect: str) -> Dict[str, Any]:
        database_name = self._parsed_db.path[1:]
        table_name = self._parsed_db.fragment
        if dialect == "sqlite3":
            # Lazy import
            from .db_sqlite import get_db_parameters as get_sqlite_parameters  # pylint: disable=import-outside-toplevel
            return get_sqlite_parameters(table_name)
        if dialect == "supersqlite":
            from .db_sqlite import get_db_parameters as get_sqlite_parameters  # pylint: disable=import-outside-toplevel
            return get_sqlite_parameters(table_name)
        if dialect == "postgresql":
            from .db_postgres import \
                get_db_parameters as get_postgres_parameters  # pylint: disable=import-outside-toplevel
            return get_postgres_parameters(table_name)
        if dialect == "mysql":
            from .db_mysql import get_db_parameters as get_mysql_parameters  # pylint: disable=import-outside-toplevel
            return get_mysql_parameters(database_name, table_name)
        raise ValueError("Dialog not implemented")

    # -----------------------------------------
    @overrides
    def create_db(self) -> None:
        """
        Create the database and schema.
        """
        conn = self.get_connect()
        # with conn.cursor() as cursor:
        cursor = conn.cursor()
        try:
            # Create table
            cursor.execute(self._sql["CREATE_HAYSTACK_TABLE"])
            # Create index
            cursor.execute(self._sql["CREATE_HAYSTACK_INDEX_1"])  # On id
            if self._sql["CREATE_HAYSTACK_INDEX_2"]:
                cursor.execute(self._sql["CREATE_HAYSTACK_INDEX_2"])  # On Json, for @> operator
            # Create table
            cursor.execute(self._sql["CREATE_METADATA_TABLE"])
            # Create ts table
            cursor.execute(self._sql["CREATE_TS_TABLE"])
            cursor.execute(self._sql["CREATE_TS_INDEX"])  # On id
            # Save (commit) the changes
            conn.commit()
        finally:
            cursor.close()

    @overrides
    def read_grid(self,
                  customer_id: str = '',
                  version: Optional[datetime] = None) -> Grid:
        """
        Read all haystack data for a specific custimer, from the database and return a Grid.
        Args:
            customer_id: The customer_id date to read
            version: version to load
        Returns:
            A grid with all data for a customer
        """
        if version is None:
            version = datetime.now().replace(tzinfo=pytz.UTC)
        conn = self.get_connect()
        # with conn.cursor() as cursor:
        cursor = conn.cursor()
        try:
            sql_type_to_json = self._sql_type_to_json

            cursor.execute(self._sql["SELECT_META_DATA"],
                           (version, customer_id))
            grid = Grid(version=LATEST_VER)
            row = cursor.fetchone()
            if row:
                meta, cols = row
                grid.metadata = _parse_metadata(sql_type_to_json(meta), LATEST_VER)
                _parse_cols(grid, sql_type_to_json(cols), LATEST_VER)

            cursor.execute(self._sql["SELECT_ENTITY"],
                           (version, customer_id))

            for row in cursor:
                grid.append(_parse_row(sql_type_to_json(row[0]), LATEST_VER))
            conn.commit()
            assert _validate_grid(grid), "Error in grid"
            return grid
        finally:
            cursor.close()

    @overrides
    def purge_db(self) -> None:
        """ Purge the current database.
        All the datas was removed.
        """
        conn = self.get_connect()
        # with conn.cursor() as cursor:
        cursor = conn.cursor()
        try:
            cursor.execute(self._sql["PURGE_TABLES_HAYSTACK"])
            cursor.execute(self._sql["PURGE_TABLES_HAYSTACK_META"])
            cursor.execute(self._sql["PURGE_TABLES_TS"])
            conn.commit()
        finally:
            cursor.close()

    @overrides
    def update_grid(self,
                    diff_grid: Grid,
                    version: Optional[datetime],
                    customer_id: Optional[str],
                    now: Optional[datetime] = None) -> None:
        """Import the diff_grid inside the database.
        Args:
            diff_grid: The difference to apply in database.
            version: The version to save.
            customer_id: The customer id to insert in each row.
            now: The pseudo 'now' datetime.
        """

        if not customer_id:
            customer_id = ""
        if now is None:
            now = datetime.now(tz=pytz.UTC)
        init_grid = self.read_grid(customer_id, version)  # PPR : read partial ?
        new_grid = init_grid + diff_grid

        end_date = now - timedelta(microseconds=1)
        conn = self.get_connect()
        # with conn.cursor() as cursor:
        cursor = conn.cursor()
        try:
            # cursor.execute(self._sql["SELECT_META_DATA"],
            #                (version, customer_id))

            # Update metadata ?
            if new_grid.metadata != init_grid.metadata or new_grid.column != init_grid.column:
                cursor.execute(self._sql["CLOSE_META_DATA"],
                               (
                                   end_date,
                                   now,
                                   customer_id
                               )
                               )
                cursor.execute(self._sql["UPDATE_META_DATA"],
                               (
                                   customer_id,
                                   now,
                                   json.dumps(_dump_meta(new_grid.metadata)),
                                   json.dumps(_dump_columns(new_grid.column))
                               )
                               )
                log.debug("Update metadatas")

            for row in diff_grid:  # PPR: use a batch ?
                assert "id" in row, "Can import only entity with id"
                sql_id = row["id"].name
                cursor.execute(self._sql["CLOSE_ENTITY"],
                               (
                                   end_date,
                                   now,
                                   sql_id,
                                   customer_id
                               )
                               )
                if "remove_" not in row:
                    cursor.execute(self._sql["INSERT_ENTITY"],
                                   (
                                       sql_id,
                                       customer_id,
                                       now,
                                       json.dumps(_dump_row(new_grid, new_grid[row["id"]]))
                                   )
                                   )
                    log.debug("Update record %s in DB", row['id'].name)
                else:
                    log.debug("Remove record %s in DB", row['id'].name)

            conn.commit()
        finally:
            cursor.close()

    def import_data(self,  # pylint: disable=too-many-arguments
                    source_uri: str,
                    customer_id: str = '',
                    reset: bool = False,
                    version: Optional[datetime] = None
                    ) -> None:
        """
        Import source URI to database.
        Args:
                source_uri: The source URI.
                customer_id: The customer id.
                reset: Remove all the current data before import the grid.
                version: The associated version time.
        """
        if not version:
            version = datetime.now(tz=pytz.UTC)
        try:
            if not customer_id:
                customer_id = self.get_customer_id()
            if reset:
                self.purge_db()
            self.create_db()
            original_grid = self.read_grid(customer_id, version)
            target_grid = read_grid_from_uri(source_uri, envs=self._envs)
            self.update_grid(target_grid - original_grid, version, customer_id)
            log.debug("%s imported", source_uri)

        except ModuleNotFoundError as ex:
            # noinspection PyUnresolvedReferences
            log.error("Call `pip install` "
                      "with the database driver - %s", ex.msg)  # pytype: disable=attribute-error

    @overrides
    def import_ts(self,
                  source_uri: str,
                  customer_id: str = '',
                  version: Optional[datetime] = None
                  ):
        target_grid = read_grid_from_uri(source_uri, envs=self._envs)
        dir_name = dirname(source_uri)
        for row in target_grid:
            if "hisURI" in row:
                assert "id" in row, "TS must have an id"
                uri = dir_name + '/' + row['hisURI']
                ts_grid = read_grid_from_uri(uri, envs=self._envs)
                self._import_ts_in_db(ts_grid, row["id"], customer_id)
                log.debug("%s imported", uri)
            elif "history" in row:
                ts_grid = row["history"]
                self._import_ts_in_db(ts_grid, row["id"], customer_id)
                log.debug("%s imported", uri)

    # noinspection PyUnusedLocal
    def _import_ts_in_db(self,
                         time_series: Grid,
                         entity_id: Ref,
                         customer_id: Optional[str],
                         now: Optional[datetime] = None
                         ) -> None:
        """
        Import the Time series inside the database.

        Args:
            time_series: The time-serie grid.
            entity_id: The corresponding entity.
            customer_id: The current customer id.
            now: The pseudo 'now' datetime.
        """
        assert 'ts' in time_series.column, "TS must have a column 'ts'"
        if not customer_id:
            customer_id = ""
        conn = self.get_connect()
        begin_datetime = time_series.metadata.get("hisStart")
        end_datetime = time_series.metadata.get("hisStart")
        if time_series and not begin_datetime:
            begin_datetime = time_series[0]['ts']
        if time_series and not end_datetime:
            end_datetime = time_series[-1]['ts']
        if not begin_datetime:
            begin_datetime = datetime.min
        if not end_datetime:
            end_datetime = datetime.max
        # with conn.cursor() as cursor:
        cursor = conn.cursor()
        datetime_tz_to_field = self._sql["datetime_tz_to_field"]
        # Clean only the period
        cursor.execute(self._sql["CLEAN_TS"],
                       (
                           customer_id,
                           entity_id.name,
                           datetime_tz_to_field(begin_datetime),
                           datetime_tz_to_field(end_datetime)
                       )
                       )

        # Add add new values
        cursor.executemany(self._sql["INSERT_TS"],
                           [(entity_id.name,
                             customer_id,
                             datetime_tz_to_field(row['ts']),
                             dump_scalar(row['val'])) for row in time_series]
                           )
        cursor.close()
        conn.commit()<|MERGE_RESOLUTION|>--- conflicted
+++ resolved
@@ -333,11 +333,6 @@
             _, keys = self._default_driver[self._dialect]
             filtered = {key: val for key, val in params.items() if key in keys}
             self._connect = _LocalConnect(self.database, **filtered)
-<<<<<<< HEAD
-            # connect: DBConnection = self.database.connect(**filtered)
-            # self._connect = connect
-=======
->>>>>>> 8dcfeedb
             self.create_db()
         if not self._connect:
             raise ValueError("Impossible to use the database url")
